{
  "private": true,
  "name": "@edgedb/integration-stable",
  "version": "0.0.0",
  "scripts": {
    "typecheck": "echo 'Integration tests - stable, skipping typecheck...'",
    "build": "echo 'Integration tests, no build output...'",
    "test": "NODE_OPTIONS=\"--experimental-vm-modules\" generate edgeql-js && generate queries --file && generate interfaces && jest --detectOpenHandles --forceExit --passWithNoTests",
    "test:ci": "tsx ./testRunner.ts"
  },
  "devDependencies": {
    "@edgedb/generate": "*",
    "@tsconfig/node-lts": "^20.1.3",
    "@types/jest": "^29.5.12",
    "@types/node": "^20.12.13",
    "conditional-type-checks": "^1.0.6",
    "edgedb": "*",
    "jest": "^29.7.0",
    "ts-jest": "^29.1.4",
<<<<<<< HEAD
    "typescript": "^5.4.5"
  }
=======
    "typescript": "^5.5.2"
  },
  "dependencies": {}
>>>>>>> 40bb9d95
}<|MERGE_RESOLUTION|>--- conflicted
+++ resolved
@@ -17,12 +17,7 @@
     "edgedb": "*",
     "jest": "^29.7.0",
     "ts-jest": "^29.1.4",
-<<<<<<< HEAD
-    "typescript": "^5.4.5"
-  }
-=======
     "typescript": "^5.5.2"
   },
   "dependencies": {}
->>>>>>> 40bb9d95
 }