--- conflicted
+++ resolved
@@ -201,18 +201,13 @@
 
   return {
     kind: funcDef.kind,
-<<<<<<< HEAD
     returnType: makeType(
       typeSpec,
       funcDef.returnTypeId,
       literal,
       returnAnytype
     ),
-    cardinality: cardinality,
-=======
-    returnType: makeType(typeSpec, funcDef.returnTypeId, returnAnytype),
     cardinality,
->>>>>>> 8e0d75b2
     args: positionalArgs,
     namedArgs: namedArgs ?? {},
   };
