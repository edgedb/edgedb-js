import {$expr_Delete} from "@generated/syntax/select";
import {Duration, LocalDate, LocalDateTime, LocalTime} from "edgedb";
import {
  BaseType,
  Cardinality,
  ExpressionKind,
  isArrayType,
  isNamedTupleType,
  isObjectType,
  isTupleType,
  OperatorKind,
  SelectModifierKind,
  TypeKind,
  TypeSet,
  util,
<<<<<<< HEAD
  $expr_PolyShapeElement,
} from "reflection";
import {
  Duration,
  LocalDate,
  LocalDateTime,
  LocalTime,
} from "edgedb/src/index.node";
=======
} from "../reflection";
import type {$expr_Literal} from "../reflection/literal";
>>>>>>> a1bcb686
import type {
  $expr_PathLeaf,
  $expr_PathNode,
  $expr_TypeIntersection,
} from "../reflection/path";
<<<<<<< HEAD
import type {$expr_Set} from "./set";
import type {$expr_Cast} from "./cast";
import type {$expr_Literal} from "../reflection/literal";
import type {
  $expr_Select,
  OrderByExpr,
  OrderByObjExpr,
  OffsetExpression,
  LimitExpression,
=======
import type {$expr_Cast} from "./cast";
import type {$expr_Detached} from "./detached";
import type {$expr_For, $expr_ForVar} from "./for";
import type {$expr_Function, $expr_Operator} from "./funcops";
import {$expr_Insert} from "./insert";
import type {$expr_Param, $expr_WithParams} from "./params";
import type {
  $expr_Select,
  mod_Filter,
  mod_Limit,
  mod_Offset,
  mod_OrderBy,
>>>>>>> a1bcb686
} from "./select";
import type {$expr_Set} from "./set";
import {$expr_Update} from "./update";
<<<<<<< HEAD
import {$expr_Insert} from "./insert";
import {$expr_Delete} from "./select";
=======
import type {$expr_Alias, $expr_With} from "./with";
>>>>>>> a1bcb686

export type SomeExpression =
  | $expr_PathNode
  | $expr_PathLeaf
  | $expr_Literal
  | $expr_Set
  | $expr_Cast
  | $expr_Select
  | $expr_Delete
  | $expr_Update
  | $expr_Insert
  | $expr_Function
  | $expr_Operator
  | $expr_For
  | $expr_ForVar
  | $expr_TypeIntersection
  | $expr_Alias
  | $expr_With
  | $expr_WithParams
  | $expr_Param
  | $expr_Detached;

type WithScopeExpr = $expr_Select | $expr_Update | $expr_Insert | $expr_For;

function shapeToEdgeQL(
  shape: object | null,
  ctx: RenderCtx,
  keysOnly: boolean = false,
  params: {depth: number} = {depth: 1}
) {
  if (shape === null) {
    return ``;
  }
  const depth = params.depth ?? 1;
  const lines: string[] = [];
  const addLine = (line: string) =>
    lines.push(`${keysOnly ? "" : "  ".repeat(depth)}${line}`);

<<<<<<< HEAD
  // const elements = [{type: null, params: basicShape}];
  const seen = new Set();
  // for (const element of elements) {
  //   const shape = element.params;
  //   const polyType = element.type?.__name__;
  //   const polyIntersection = polyType ? `[IS ${polyType}].` : "";

  for (const key in shape) {
    if (!shape.hasOwnProperty(key)) continue;
    if (seen.has(key)) {
      // tslint:disable-next-line
      console.warn(`Invalid: duplicate key "${key}"`);
      continue;
    }
    seen.add(key);
    let val = (shape as any)[key];
    let operator = ":=";
    let polyType = "";

    if (!!val["+="]) {
      operator = "+=";
      val = val["+="];
    }
    if (!!val["-="]) {
      operator = "-=";
      val = val["-="];
    }
    if (val.__kind__ === ExpressionKind.PolyShapeElement) {
      polyType = val.__polyType__.__element__.__name__;
      val = val.__shapeElement__;
    }
    const polyIntersection = polyType ? `[IS ${polyType}].` : "";

    if (val === true) {
      addLine(`${polyIntersection}${key}`);
    } else if (val.hasOwnProperty("__kind__")) {
      if (keysOnly) continue;
      // if (polyIntersection) {
      //   // tslint:disable-next-line
      //   console.warn(
      //     `Invalid: no computable fields inside polymorphic shapes.`
      //   );
      //   continue;
      // }
      const renderedExpr = renderEdgeQL(val, ctx);

      addLine(
        `${key} ${operator} (${
          renderedExpr.includes("\n")
            ? `\n${indent(renderedExpr, (depth + 1) * 2)}\n${"  ".repeat(
                depth
              )}`
            : renderedExpr
        })`
      );
    } else if (typeof val === "object") {
      addLine(
        `${polyIntersection}${key}: ${shapeToEdgeQL(val, ctx, keysOnly, {
          depth: depth + 1,
        })}`
      );
    } else {
      throw new Error("Invalid shape.");
=======
  const elements = [{type: null, shape: basicShape}, ...polys];
  const seen = new Set();

  for (const element of elements) {
    const shape = element.shape;
    const polyType = element.type?.__name__;
    const polyIntersection = polyType ? `[IS ${polyType}].` : "";

    for (const key in shape) {
      if (!shape.hasOwnProperty(key)) continue;
      if (seen.has(key)) {
        // tslint:disable-next-line
        console.warn(`Invalid: duplicate key "${key}"`);
        continue;
      }
      seen.add(key);
      let val = (shape as any)[key];
      let operator = ":=";
      if (!!val["+="]) {
        operator = "+=";
        val = val["+="];
      }
      if (!!val["-="]) {
        operator = "-=";
        val = val["-="];
      }
      if (val === true) {
        addLine(`${polyIntersection}${key}`);
      } else if (val.hasOwnProperty("__kind__")) {
        if (keysOnly) continue;
        if (polyIntersection) {
          // tslint:disable-next-line
          console.warn(
            `Invalid: no computable fields inside polymorphic shapes.`
          );
          continue;
        }
        const renderedExpr = renderEdgeQL(val, ctx);

        addLine(
          `${key} ${operator} (${
            renderedExpr.includes("\n")
              ? `\n${indent(renderedExpr, (depth + 1) * 2)}\n${"  ".repeat(
                  depth
                )}`
              : renderedExpr
          })`
        );
      } else if (typeof val === "object") {
        // const nestedPolys = polys
        //   .filter(poly => !!poly.shape[key])
        //   .map(poly => ({type: poly.type, shape: poly.shape[key]}));
        addLine(
          `${polyIntersection}${key}: ${shapeToEdgeQL(val, [], ctx, keysOnly, {
            depth: depth + 1,
          })}`
        );
      } else {
        throw new Error("Invalid shape.");
      }
>>>>>>> a1bcb686
    }
  }

  if (lines.length === 0) {
    addLine("id");
  }
  return keysOnly
    ? `{${lines.join(", ")}}`
    : `{\n${lines.join(",\n")}\n${"  ".repeat(depth - 1)}}`;
}

interface RenderCtx {
  withBlocks: Map<WithScopeExpr, Set<SomeExpression>>;
  withVars: Map<
    SomeExpression,
    {name: string; scope: WithScopeExpr; childExprs: Set<SomeExpression>}
  >;
  renderWithVar?: SomeExpression;
  forVars: Map<$expr_ForVar, string>;
}

export function toEdgeQL(this: any) {
  const walkExprCtx: WalkExprTreeCtx = {
    seen: new Map(),
    rootScope: null,
  };

  walkExprTree(this, null, walkExprCtx);

  const withBlocks = new Map<WithScopeExpr, Set<SomeExpression>>();
  const withVars = new Map<
    SomeExpression,
    {name: string; scope: WithScopeExpr; childExprs: Set<SomeExpression>}
  >();

  for (const [expr, refData] of walkExprCtx.seen) {
    if (
      withVars.has(expr) ||
      expr.__kind__ === ExpressionKind.PathNode ||
      expr.__kind__ === ExpressionKind.PathLeaf ||
      expr.__kind__ === ExpressionKind.ForVar
    ) {
      continue;
    }

    if (
      expr.__kind__ === ExpressionKind.Select &&
      walkExprCtx.seen.get(expr.__scope__ as any)?.refCount
    ) {
      const withBlock = expr;
      if (!withBlocks.has(withBlock)) {
        withBlocks.set(withBlock, new Set());
      }

      const scopeVar = expr.__scope__! as SomeExpression;

      const scopeVarName = `__scope_${withVars.size}_${
        scopeVar.__element__.__name__.split("::")[1]
      }`;

      withBlocks.get(withBlock)!.add(scopeVar);
      withVars.set(scopeVar, {
        name: scopeVarName,
        scope: withBlock,
        childExprs: new Set(),
      });
    }

    if (
      refData.boundScope ||
      refData.refCount > 1 ||
      refData.aliases.length > 0
    ) {
      const withBlock = refData.boundScope ?? walkExprCtx.rootScope;

      if (!withBlock) {
        throw new Error(
          `Cannot extract repeated expression into 'WITH' block, ` +
            `query has no 'WITH'able expressions`
        );
      }

      if (!withBlocks.has(withBlock)) {
        withBlocks.set(withBlock, new Set());
      }

      // check all references and aliases are within this block
      const validScopes = new Set([
        withBlock,
        ...walkExprCtx.seen.get(withBlock)!.childExprs,
      ]);
      for (const scope of [
        ...refData.parentScopes,
        ...refData.aliases.flatMap(alias => [
          ...walkExprCtx.seen.get(alias)!.parentScopes,
        ]),
      ]) {
        if (scope === null || !validScopes.has(scope)) {
          throw new Error(
            refData.boundScope
              ? `Expr or it's aliases used outside of declared 'WITH' block scope`
              : `Cannot extract repeated or aliased expression into 'WITH' block, ` +
                `expression or it's aliases appear outside root scope`
          );
        }
      }

      for (const withVar of [expr, ...refData.aliases]) {
        const withVarBoundScope = walkExprCtx.seen.get(withVar)!.boundScope;
        if (withVarBoundScope && withVarBoundScope !== refData.boundScope) {
          // withVar is an alias already explicitly bound
          // to an inner WITH block
          continue;
        }

        const withVarName = `__withVar_${withVars.size}`;

        withBlocks.get(withBlock)!.add(withVar);
        withVars.set(withVar, {
          name: withVarName,
          scope: withBlock,
          childExprs: new Set(walkExprCtx.seen.get(withVar)!.childExprs),
        });
      }
    }
  }

  return renderEdgeQL(this, {withBlocks, withVars, forVars: new Map()});
}

function topoSortWithVars(
  vars: Set<SomeExpression>,
  ctx: RenderCtx
): SomeExpression[] {
  if (!vars.size) {
    return [];
  }

  const sorted: SomeExpression[] = [];

  const unvisited = new Set(vars);
  const visiting = new Set<SomeExpression>();

  for (const withVar of unvisited) {
    visit(withVar);
  }

  function visit(withVar: SomeExpression): void {
    if (!unvisited.has(withVar)) {
      return;
    }
    if (visiting.has(withVar)) {
      throw new Error(`'WITH' variables contain a cyclic dependency`);
    }

    visiting.add(withVar);

    for (const child of ctx.withVars.get(withVar)!.childExprs) {
      if (vars.has(child)) {
        visit(child);
      }
    }

    visiting.delete(withVar);
    unvisited.delete(withVar);

    sorted.push(withVar);
  }
  return sorted;
}

function renderEdgeQL(
  _expr: TypeSet,
  ctx: RenderCtx,
<<<<<<< HEAD
  renderShape = true,
  noImplicitDetached = false
=======
  renderShape: boolean = true
>>>>>>> a1bcb686
): string {
  if (!(_expr as any).__kind__) {
    throw new Error("Invalid expression.");
  }
  const expr = _expr as SomeExpression;

  if (ctx.withVars.has(expr) && ctx.renderWithVar !== expr) {
    return (
      ctx.withVars.get(expr)!.name +
      (renderShape &&
      expr.__kind__ === ExpressionKind.Select &&
      isObjectType(expr.__element__)
        ? " " +
          shapeToEdgeQL(
            (expr.__element__.__shape__ || {}) as object,

            ctx,
            true
          )
        : "")
    );
  }

  let withBlock = "";
  let selectWrapping = ["", ""];
  if (ctx.withBlocks.has(expr as any)) {
    let blockVars = topoSortWithVars(ctx.withBlocks.get(expr as any)!, ctx);

    if (
      expr.__kind__ === ExpressionKind.Select &&
      expr.__scope__ &&
      blockVars.some((blockVar) =>
        ctx.withVars.get(blockVar)!.childExprs.has(expr.__scope__ as any)
      )
    ) {
      blockVars = blockVars.filter((blockVar) => blockVar !== expr.__scope__);
      selectWrapping = [
        `FOR ${
          ctx.withVars.get(expr.__scope__ as any)!.name
        } IN {${renderEdgeQL(expr.__scope__, {
          ...ctx,
          renderWithVar: expr.__scope__ as any,
        })}} UNION (\n`,
        `\n)`,
      ];
    }

    withBlock = blockVars.length
      ? `WITH\n${blockVars
          .map(varExpr => {
            const renderedExpr = renderEdgeQL(varExpr, {
              ...ctx,
              renderWithVar: varExpr,
            });
            return `  ${ctx.withVars.get(varExpr)!.name} := (${
              renderedExpr.includes("\n")
                ? `\n${indent(renderedExpr, 4)}\n  `
                : renderedExpr
            })`;
          })
          .join(",\n")}\n`
      : "";
  }

  if (
    expr.__kind__ === ExpressionKind.With ||
    expr.__kind__ === ExpressionKind.WithParams
  ) {
    return renderEdgeQL(expr.__expr__, ctx);
  } else if (expr.__kind__ === ExpressionKind.Alias) {
    const aliasedExprVar = ctx.withVars.get(expr.__expr__ as any);
    if (!aliasedExprVar) {
      throw new Error(
        `Expression referenced by alias does not exist in 'WITH' block`
      );
    }
    return aliasedExprVar.name;
  } else if (
    expr.__kind__ === ExpressionKind.PathNode ||
    expr.__kind__ === ExpressionKind.PathLeaf
  ) {
    if (!expr.__parent__) {
      return `${noImplicitDetached ? "" : "DETACHED "}${
        expr.__element__.__name__
      }`;
    } else {
      return `${renderEdgeQL(
        expr.__parent__.type,
        ctx,
        undefined,
        noImplicitDetached
      )}.${expr.__parent__.linkName}`.trim();
    }
  } else if (expr.__kind__ === ExpressionKind.Literal) {
    return literalToEdgeQL(expr.__element__, expr.__value__);
  } else if (expr.__kind__ === ExpressionKind.Set) {
    const exprs = expr.__exprs__;

    if (
      exprs.every(ex => ex.__element__.__kind__ === TypeKind.object) ||
      exprs.every(ex => ex.__element__.__kind__ !== TypeKind.object)
    ) {
      if (exprs.length === 0) return `<${expr.__element__.__name__}>{}`;
      return `{ ${exprs.map(ex => renderEdgeQL(ex, ctx)).join(", ")} }`;
    } else {
      throw new Error(
        `Invalid arguments to set constructor: ${exprs
          .map(ex => expr.__element__.__name__)
          .join(", ")}`
      );
    }
  } else if (expr.__kind__ === ExpressionKind.Cast) {
    return `<${expr.__element__.__name__}>${renderEdgeQL(expr.__expr__, ctx)}`;
  } else if (expr.__kind__ === ExpressionKind.Select) {
<<<<<<< HEAD
    if (expr.__element__.__kind__ === TypeKind.object) {
=======
    if (expr.__modifier__) {
      // if modifier exists, unwrap nested 'selects'
      // until 'select' expr has no modifier
      const mods = {
        filter: [] as mod_Filter[],
        order: [] as mod_OrderBy[],
        offsetBy: null as mod_Offset | null,
        limit: null as mod_Limit | null,
      };

      let selectExpr = expr;
      while (selectExpr.__modifier__) {
        const mod = selectExpr.__modifier__;
        switch (mod.kind) {
          case SelectModifierKind.filter:
            mods.filter.unshift(mod);
            break;
          case SelectModifierKind.order_by:
            mods.order.unshift(mod);
            break;
          case SelectModifierKind.offset:
            mods.offsetBy = mod;
            break;
          case SelectModifierKind.limit:
            mods.limit = mod;
            break;
          default:
            util.assertNever(mod, new Error(`Unknown operator kind: ${mod}`));
        }
        selectExpr = selectExpr.__expr__ as $expr_Select;
      }

      const lines = [renderEdgeQL(selectExpr, ctx)];
      if (mods.filter.length) {
        lines.push(
          `FILTER ${mods.filter
            .map(mod => renderEdgeQL(mod.expr, ctx))
            .join(" AND ")}`
        );
      }
      if (mods.order.length) {
        lines.push(
          ...mods.order.map(
            (mod, i) =>
              `${i === 0 ? "ORDER BY" : "THEN"} ${renderEdgeQL(
                mod.expr,
                ctx
              )}${mod.direction ? " " + mod.direction : ""}${
                mod.empty ? " " + mod.empty : ""
              }`
          )
        );
      }
      if (mods.offsetBy) {
        lines.push(`OFFSET ${renderEdgeQL(mods.offsetBy.expr, ctx)}`);
      }
      if (mods.limit) {
        lines.push(`LIMIT ${renderEdgeQL(mods.limit.expr, ctx)}`);
      }

      return withBlock + lines.join("\n");
    }

    if (isObjectType(expr.__element__)) {
>>>>>>> a1bcb686
      const lines = [];
      lines.push(
        `SELECT${
          expr.__expr__.__element__.__name__ === "std::FreeObject"
            ? ""
            : ` (${renderEdgeQL(
                ctx.withBlocks.get(expr)?.has(expr.__scope__ as any)
                  ? expr.__scope__!
                  : expr.__expr__,
                ctx,
                false
              )})`
        }`
      );

      lines.push(
        shapeToEdgeQL(
          (expr.__element__.__shape__ || {}) as object,

          ctx
        )
      );

      const modifiers = [];

      if (expr.__modifiers__.filter) {
        modifiers.push(
          `FILTER ${renderEdgeQL(expr.__modifiers__.filter, ctx)}`
        );
      }
      if (expr.__modifiers__.order) {
        modifiers.push(
          ...expr.__modifiers__.order.map(
            ({expression, direction, empty}, i) => {
              return `${i === 0 ? "ORDER BY" : "  THEN"} ${renderEdgeQL(
                expression,
                ctx
              )}${direction ? " " + direction : ""}${
                empty ? " " + empty : ""
              }`;
            }
          )
        );
      }
      if (expr.__modifiers__.offset) {
        modifiers.push(
          `OFFSET ${renderEdgeQL(
            expr.__modifiers__.offset as OffsetExpression,
            ctx
          )}`
        );
      }
      if (expr.__modifiers__.limit) {
        modifiers.push(
          `LIMIT ${renderEdgeQL(
            expr.__modifiers__.limit as LimitExpression,
            ctx
          )}`
        );
      }

      return (
        selectWrapping[0] +
        withBlock +
        lines.join(" ") +
        (modifiers.length ? "\n" + modifiers.join("\n") : "") +
        selectWrapping[1]
      );
    } else {
      // non-object/non-shape select expression
      return (
        selectWrapping[0] +
        withBlock +
        `SELECT (${renderEdgeQL(expr.__expr__, ctx)})` +
        selectWrapping[1]
      );
    }
  } else if (expr.__kind__ === ExpressionKind.Update) {
    return `UPDATE (${renderEdgeQL(
      expr.__expr__ as any,
      ctx
    )}) SET ${shapeToEdgeQL(expr.__shape__, ctx)}`;
  } else if (expr.__kind__ === ExpressionKind.Delete) {
    return `DELETE (${renderEdgeQL(expr.__expr__ as any, ctx)})`;
  } else if (expr.__kind__ === ExpressionKind.Insert) {
    return `INSERT ${renderEdgeQL(
      expr.__expr__ as any,
      ctx,
      false,
      true
    )} ${shapeToEdgeQL(
      expr.__shape__,

      ctx
    )}`;
  } else if (expr.__kind__ === ExpressionKind.Function) {
    const args = expr.__args__.map(
      arg => `(${renderEdgeQL(arg!, ctx, false)})`
    );
    for (const [key, arg] of Object.entries(expr.__namedargs__)) {
      args.push(`${key} := (${renderEdgeQL(arg, ctx, false)})`);
    }
    return `${expr.__name__}(${args.join(", ")})`;
  } else if (expr.__kind__ === ExpressionKind.Operator) {
    const operator = expr.__name__.split("::")[1];
    const args = expr.__args__;
    switch (expr.__opkind__) {
      case OperatorKind.Infix:
        if (operator === "[]") {
          const val = (args[1] as any).__value__;
          return `(${renderEdgeQL(args[0], ctx)}[${
            Array.isArray(val) ? val.join(":") : val
          }])`;
        }
        return `(${renderEdgeQL(args[0], ctx)} ${operator} ${renderEdgeQL(
          args[1],
          ctx
        )})`;
      case OperatorKind.Postfix:
        return `(${renderEdgeQL(args[0], ctx)} ${operator})`;
      case OperatorKind.Prefix:
        return `(${operator} ${renderEdgeQL(args[0], ctx)})`;
      case OperatorKind.Ternary:
        if (operator === "IF") {
          return `(${renderEdgeQL(args[0], ctx)} IF ${renderEdgeQL(
            args[1],
            ctx
          )} ELSE ${renderEdgeQL(args[2], ctx)})`;
        } else {
          throw new Error(`Unknown operator: ${operator}`);
        }
      default:
        util.assertNever(
          expr.__opkind__,
          new Error(`Unknown operator kind: ${expr.__opkind__}`)
        );
    }
  } else if (expr.__kind__ === ExpressionKind.TypeIntersection) {
    return `${renderEdgeQL(expr.__expr__, ctx)}[IS ${
      expr.__element__.__name__
    }]`;
  } else if (expr.__kind__ === ExpressionKind.For) {
    ctx.forVars.set(expr.__forVar__, `__forVar__${ctx.forVars.size}`);
    return (
      withBlock +
      `FOR ${ctx.forVars.get(expr.__forVar__)} IN {${renderEdgeQL(
        expr.__iterSet__,
        ctx
      )}}
UNION (\n${indent(renderEdgeQL(expr.__expr__, ctx), 2)}\n)`
    );
  } else if (expr.__kind__ === ExpressionKind.ForVar) {
    const forVar = ctx.forVars.get(expr);
    if (!forVar) {
      throw new Error(`'FOR' loop variable used outside of 'FOR' loop`);
    }
    return forVar;
  } else if (expr.__kind__ === ExpressionKind.Param) {
    return `<${
      expr.__cardinality__ === Cardinality.AtMostOne ? "OPTIONAL " : ""
    }${expr.__element__.__name__}>$${expr.__name__}`;
  } else if (expr.__kind__ === ExpressionKind.Detached) {
    return `DETACHED ${renderEdgeQL(expr.__expr__, ctx)}`;
  } else {
    util.assertNever(
      expr,
      new Error(`Unrecognized expression kind: "${(expr as any).__kind__}"`)
    );
  }
}

interface WalkExprTreeCtx {
  seen: Map<
    SomeExpression,
    {
      refCount: number;
      parentScopes: Set<WithScopeExpr | null>;
      childExprs: SomeExpression[];
      boundScope: WithScopeExpr | null;
      aliases: SomeExpression[];
    }
  >;
  rootScope: WithScopeExpr | null;
}

function walkExprTree(
  _expr: TypeSet,
  parentScope: WithScopeExpr | null,
  ctx: WalkExprTreeCtx
): SomeExpression[] {
  if (!(_expr as any).__kind__) {
    throw new Error("Invalid expression.");
  }
  const expr = _expr as SomeExpression;
  if (!ctx.rootScope && parentScope) {
    ctx.rootScope = parentScope;
  }
  const seenExpr = ctx.seen.get(expr);
  if (seenExpr) {
    seenExpr.refCount += 1;
    seenExpr.parentScopes.add(parentScope);

    return [expr, ...seenExpr.childExprs];
  } else {
    const childExprs: SomeExpression[] = [];
    ctx.seen.set(expr, {
      refCount: 1,
      parentScopes: new Set([parentScope]),
      childExprs,
      boundScope: null,
      aliases: [],
    });

    switch (expr.__kind__) {
      case ExpressionKind.Alias:
        childExprs.push(...walkExprTree(expr.__expr__, parentScope, ctx));
        ctx.seen.get(expr.__expr__ as any)!.aliases.push(expr);
        break;
      case ExpressionKind.With:
        childExprs.push(...walkExprTree(expr.__expr__, parentScope, ctx));
        for (const refExpr of expr.__refs__) {
          walkExprTree(refExpr, expr.__expr__, ctx);
          const seenRef = ctx.seen.get(refExpr as any)!;
          if (seenRef.boundScope) {
            throw new Error(`Expression bound to multiple 'WITH' blocks`);
          }
          seenRef.boundScope = expr.__expr__;
        }
        break;
      case ExpressionKind.Literal:
      case ExpressionKind.ForVar:
      case ExpressionKind.Param:
        break;
      case ExpressionKind.PathLeaf:
      case ExpressionKind.PathNode:
        if (expr.__parent__) {
          let parentNode = expr.__parent__.type as any;
          while (
            parentNode.__kind__ === ExpressionKind.PathNode &&
            parentNode.__parent__
          ) {
            parentNode = parentNode.__parent__.type;
          }
          childExprs.push(...walkExprTree(parentNode, parentScope, ctx));
        }
        break;
      case ExpressionKind.Cast:
        childExprs.push(...walkExprTree(expr.__expr__, parentScope, ctx));
        break;
      case ExpressionKind.Set:
        for (const subExpr of expr.__exprs__) {
          childExprs.push(...walkExprTree(subExpr, parentScope, ctx));
        }
        break;
      case ExpressionKind.Select: {
        const modifiers = expr.__modifiers__;
        if (modifiers.filter)
          childExprs.push(...walkExprTree(modifiers.filter, expr, ctx));
        if (modifiers.order) {
          for (const orderExpr of modifiers.order) {
            childExprs.push(...walkExprTree(orderExpr.expression, expr, ctx));
          }
        }
        if (modifiers.offset)
          childExprs.push(
            ...walkExprTree(modifiers.offset as OffsetExpression, expr, ctx)
          );
<<<<<<< HEAD
        if (modifiers.limit)
          childExprs.push(
            ...walkExprTree(modifiers.limit as LimitExpression, expr, ctx)
          );
        if (expr.__element__.__kind__ === TypeKind.object) {
          const walkShape = (shape: object) => {
            for (let param of Object.values(shape)) {
              if (param.__kind__ === ExpressionKind.PolyShapeElement) {
                param = param.__shapeElement__;
              }
              if (typeof param === "object") {
                if (!!(param as any).__kind__) {
                  childExprs.push(...walkExprTree(param as any, expr, ctx));
                } else {
                  walkShape(param);
                }
              }
=======
        } else if (isObjectType(expr.__element__)) {
          for (const param of Object.values(
            expr.__element__.__shape__ ?? {}
          )) {
            if (!!(param as any).__kind__) {
              childExprs.push(...walkExprTree(param as any, expr, ctx));
>>>>>>> a1bcb686
            }
          };
          walkShape(expr.__element__.__shape__ ?? {});
        }

        childExprs.push(...walkExprTree(expr.__expr__ as any, expr, ctx));
        break;
      }

      case ExpressionKind.Update: {
        const shape: any = expr.__shape__ ?? {};

        for (const _element of Object.values(shape)) {
          let element: any = _element;
          if (element["+="]) element = element["+="];
          if (element["-="]) element = element["-="];
          childExprs.push(...walkExprTree(element as any, expr, ctx));
        }

        childExprs.push(...walkExprTree(expr.__expr__ as any, expr, ctx));
        break;
      }
      case ExpressionKind.Delete: {
        childExprs.push(
          ...walkExprTree(expr.__expr__ as any, parentScope, ctx)
        );
        break;
      }
      case ExpressionKind.Insert: {
        const shape: any = expr.__shape__ ?? {};

        for (const element of Object.values(shape)) {
          childExprs.push(...walkExprTree(element as any, expr, ctx));
        }

        childExprs.push(...walkExprTree(expr.__expr__ as any, expr, ctx));
        break;
      }
      case ExpressionKind.TypeIntersection:
        childExprs.push(...walkExprTree(expr.__expr__, parentScope, ctx));
        break;
      case ExpressionKind.Operator:
      case ExpressionKind.Function:
        for (const subExpr of expr.__args__) {
          childExprs.push(...walkExprTree(subExpr!, parentScope, ctx));
        }
        if (expr.__kind__ === ExpressionKind.Function) {
          for (const subExpr of Object.values(expr.__namedargs__)) {
            childExprs.push(...walkExprTree(subExpr, parentScope, ctx));
          }
        }
        break;
      case ExpressionKind.For: {
        childExprs.push(...walkExprTree(expr.__iterSet__ as any, expr, ctx));
        childExprs.push(...walkExprTree(expr.__expr__ as any, expr, ctx));
        break;
      }
      case ExpressionKind.WithParams: {
        if (parentScope !== null) {
          throw new Error(
            `'withParams' does not support being used as a nested expression`
          );
        }
        childExprs.push(...walkExprTree(expr.__expr__, parentScope, ctx));
        break;
      }
      case ExpressionKind.Detached: {
        childExprs.push(...walkExprTree(expr.__expr__, parentScope, ctx));
        break;
      }
      default:
        util.assertNever(
          expr,
          new Error(
            `Unrecognized expression kind: "${(expr as any).__kind__}"`
          )
        );
    }

    return [expr, ...childExprs];
  }
}

export function literalToEdgeQL(type: BaseType, val: any): string {
  let skipCast = false;
  let stringRep;
  if (typeof val === "string") {
    if (type.__name__ === "std::str") {
      skipCast = true;
    }
    stringRep = JSON.stringify(val);
  } else if (typeof val === "number") {
    const isInt = Number.isInteger(val);
    if (
      (type.__name__ === "std::int64" && isInt) ||
      (type.__name__ === "std::float64" && !isInt)
    ) {
      skipCast = true;
    }
    stringRep = `${val.toString()}`;
  } else if (typeof val === "boolean") {
    stringRep = `${val.toString()}`;
  } else if (typeof val === "bigint") {
    stringRep = `${val.toString()}n`;
  } else if (Array.isArray(val)) {
    if (isArrayType(type)) {
      stringRep = `[${val
        .map(el => literalToEdgeQL(type.__element__ as any, el))
        .join(", ")}]`;
    } else if (isTupleType(type)) {
      stringRep = `( ${val
        .map((el, j) => literalToEdgeQL(type.__items__[j] as any, el))
        .join(", ")} )`;
    } else {
      throw new Error(`Invalid value for type ${type.__name__}`);
    }
  } else if (val instanceof Date) {
    stringRep = `'${val.toISOString()}'`;
  } else if (val instanceof LocalDate) {
    stringRep = `'${val.toString()}'`;
  } else if (val instanceof LocalDateTime) {
    stringRep = `'${val.toString()}'`;
  } else if (val instanceof LocalTime) {
    stringRep = `'${val.toString()}'`;
  } else if (val instanceof Duration) {
    stringRep = `'${val.toString()}'`;
  } else if (typeof val === "object") {
    if (isNamedTupleType(type)) {
      stringRep = `( ${Object.entries(val).map(
        ([key, value]) =>
          `${key} := ${literalToEdgeQL(type.__shape__[key], value)}`
      )} )`;
    } else {
      throw new Error(`Invalid value for type ${type.__name__}`);
    }
  } else {
    throw new Error(`Invalid value for type ${type.__name__}`);
  }
  if (skipCast) {
    return stringRep;
  }
  return `<${type.__name__}>${stringRep}`;
}

function indent(str: string, depth: number) {
  return str
    .split("\n")
    .map(line => " ".repeat(depth) + line)
    .join("\n");
}<|MERGE_RESOLUTION|>--- conflicted
+++ resolved
@@ -9,61 +9,33 @@
   isObjectType,
   isTupleType,
   OperatorKind,
-  SelectModifierKind,
   TypeKind,
   TypeSet,
   util,
-<<<<<<< HEAD
-  $expr_PolyShapeElement,
-} from "reflection";
-import {
-  Duration,
-  LocalDate,
-  LocalDateTime,
-  LocalTime,
-} from "edgedb/src/index.node";
-=======
 } from "../reflection";
 import type {$expr_Literal} from "../reflection/literal";
->>>>>>> a1bcb686
 import type {
   $expr_PathLeaf,
   $expr_PathNode,
   $expr_TypeIntersection,
 } from "../reflection/path";
-<<<<<<< HEAD
+import type {$expr_Cast} from "./cast";
+import type {$expr_Detached} from "./detached";
+import type {$expr_For, $expr_ForVar} from "./for";
+import type {$expr_Function, $expr_Operator} from "./funcops";
+import {$expr_Insert} from "./insert";
+import type {$expr_Param, $expr_WithParams} from "./params";
 import type {$expr_Set} from "./set";
-import type {$expr_Cast} from "./cast";
-import type {$expr_Literal} from "../reflection/literal";
+import {$expr_Update} from "./update";
 import type {
   $expr_Select,
   OrderByExpr,
   OrderByObjExpr,
   OffsetExpression,
   LimitExpression,
-=======
-import type {$expr_Cast} from "./cast";
-import type {$expr_Detached} from "./detached";
-import type {$expr_For, $expr_ForVar} from "./for";
-import type {$expr_Function, $expr_Operator} from "./funcops";
-import {$expr_Insert} from "./insert";
-import type {$expr_Param, $expr_WithParams} from "./params";
-import type {
-  $expr_Select,
-  mod_Filter,
-  mod_Limit,
-  mod_Offset,
-  mod_OrderBy,
->>>>>>> a1bcb686
 } from "./select";
-import type {$expr_Set} from "./set";
-import {$expr_Update} from "./update";
-<<<<<<< HEAD
-import {$expr_Insert} from "./insert";
-import {$expr_Delete} from "./select";
-=======
+
 import type {$expr_Alias, $expr_With} from "./with";
->>>>>>> a1bcb686
 
 export type SomeExpression =
   | $expr_PathNode
@@ -102,7 +74,6 @@
   const addLine = (line: string) =>
     lines.push(`${keysOnly ? "" : "  ".repeat(depth)}${line}`);
 
-<<<<<<< HEAD
   // const elements = [{type: null, params: basicShape}];
   const seen = new Set();
   // for (const element of elements) {
@@ -166,68 +137,6 @@
       );
     } else {
       throw new Error("Invalid shape.");
-=======
-  const elements = [{type: null, shape: basicShape}, ...polys];
-  const seen = new Set();
-
-  for (const element of elements) {
-    const shape = element.shape;
-    const polyType = element.type?.__name__;
-    const polyIntersection = polyType ? `[IS ${polyType}].` : "";
-
-    for (const key in shape) {
-      if (!shape.hasOwnProperty(key)) continue;
-      if (seen.has(key)) {
-        // tslint:disable-next-line
-        console.warn(`Invalid: duplicate key "${key}"`);
-        continue;
-      }
-      seen.add(key);
-      let val = (shape as any)[key];
-      let operator = ":=";
-      if (!!val["+="]) {
-        operator = "+=";
-        val = val["+="];
-      }
-      if (!!val["-="]) {
-        operator = "-=";
-        val = val["-="];
-      }
-      if (val === true) {
-        addLine(`${polyIntersection}${key}`);
-      } else if (val.hasOwnProperty("__kind__")) {
-        if (keysOnly) continue;
-        if (polyIntersection) {
-          // tslint:disable-next-line
-          console.warn(
-            `Invalid: no computable fields inside polymorphic shapes.`
-          );
-          continue;
-        }
-        const renderedExpr = renderEdgeQL(val, ctx);
-
-        addLine(
-          `${key} ${operator} (${
-            renderedExpr.includes("\n")
-              ? `\n${indent(renderedExpr, (depth + 1) * 2)}\n${"  ".repeat(
-                  depth
-                )}`
-              : renderedExpr
-          })`
-        );
-      } else if (typeof val === "object") {
-        // const nestedPolys = polys
-        //   .filter(poly => !!poly.shape[key])
-        //   .map(poly => ({type: poly.type, shape: poly.shape[key]}));
-        addLine(
-          `${polyIntersection}${key}: ${shapeToEdgeQL(val, [], ctx, keysOnly, {
-            depth: depth + 1,
-          })}`
-        );
-      } else {
-        throw new Error("Invalid shape.");
-      }
->>>>>>> a1bcb686
     }
   }
 
@@ -402,12 +311,8 @@
 function renderEdgeQL(
   _expr: TypeSet,
   ctx: RenderCtx,
-<<<<<<< HEAD
-  renderShape = true,
-  noImplicitDetached = false
-=======
-  renderShape: boolean = true
->>>>>>> a1bcb686
+  renderShape: boolean = true,
+  noImplicitDetached: boolean = false
 ): string {
   if (!(_expr as any).__kind__) {
     throw new Error("Invalid expression.");
@@ -439,11 +344,11 @@
     if (
       expr.__kind__ === ExpressionKind.Select &&
       expr.__scope__ &&
-      blockVars.some((blockVar) =>
+      blockVars.some(blockVar =>
         ctx.withVars.get(blockVar)!.childExprs.has(expr.__scope__ as any)
       )
     ) {
-      blockVars = blockVars.filter((blockVar) => blockVar !== expr.__scope__);
+      blockVars = blockVars.filter(blockVar => blockVar !== expr.__scope__);
       selectWrapping = [
         `FOR ${
           ctx.withVars.get(expr.__scope__ as any)!.name
@@ -522,74 +427,7 @@
   } else if (expr.__kind__ === ExpressionKind.Cast) {
     return `<${expr.__element__.__name__}>${renderEdgeQL(expr.__expr__, ctx)}`;
   } else if (expr.__kind__ === ExpressionKind.Select) {
-<<<<<<< HEAD
-    if (expr.__element__.__kind__ === TypeKind.object) {
-=======
-    if (expr.__modifier__) {
-      // if modifier exists, unwrap nested 'selects'
-      // until 'select' expr has no modifier
-      const mods = {
-        filter: [] as mod_Filter[],
-        order: [] as mod_OrderBy[],
-        offsetBy: null as mod_Offset | null,
-        limit: null as mod_Limit | null,
-      };
-
-      let selectExpr = expr;
-      while (selectExpr.__modifier__) {
-        const mod = selectExpr.__modifier__;
-        switch (mod.kind) {
-          case SelectModifierKind.filter:
-            mods.filter.unshift(mod);
-            break;
-          case SelectModifierKind.order_by:
-            mods.order.unshift(mod);
-            break;
-          case SelectModifierKind.offset:
-            mods.offsetBy = mod;
-            break;
-          case SelectModifierKind.limit:
-            mods.limit = mod;
-            break;
-          default:
-            util.assertNever(mod, new Error(`Unknown operator kind: ${mod}`));
-        }
-        selectExpr = selectExpr.__expr__ as $expr_Select;
-      }
-
-      const lines = [renderEdgeQL(selectExpr, ctx)];
-      if (mods.filter.length) {
-        lines.push(
-          `FILTER ${mods.filter
-            .map(mod => renderEdgeQL(mod.expr, ctx))
-            .join(" AND ")}`
-        );
-      }
-      if (mods.order.length) {
-        lines.push(
-          ...mods.order.map(
-            (mod, i) =>
-              `${i === 0 ? "ORDER BY" : "THEN"} ${renderEdgeQL(
-                mod.expr,
-                ctx
-              )}${mod.direction ? " " + mod.direction : ""}${
-                mod.empty ? " " + mod.empty : ""
-              }`
-          )
-        );
-      }
-      if (mods.offsetBy) {
-        lines.push(`OFFSET ${renderEdgeQL(mods.offsetBy.expr, ctx)}`);
-      }
-      if (mods.limit) {
-        lines.push(`LIMIT ${renderEdgeQL(mods.limit.expr, ctx)}`);
-      }
-
-      return withBlock + lines.join("\n");
-    }
-
     if (isObjectType(expr.__element__)) {
->>>>>>> a1bcb686
       const lines = [];
       lines.push(
         `SELECT${
@@ -846,23 +684,25 @@
         break;
       case ExpressionKind.Select: {
         const modifiers = expr.__modifiers__;
-        if (modifiers.filter)
+        if (modifiers.filter) {
           childExprs.push(...walkExprTree(modifiers.filter, expr, ctx));
+        }
         if (modifiers.order) {
           for (const orderExpr of modifiers.order) {
             childExprs.push(...walkExprTree(orderExpr.expression, expr, ctx));
           }
         }
-        if (modifiers.offset)
+        if (modifiers.offset) {
           childExprs.push(
             ...walkExprTree(modifiers.offset as OffsetExpression, expr, ctx)
           );
-<<<<<<< HEAD
-        if (modifiers.limit)
+        }
+        if (modifiers.limit) {
           childExprs.push(
             ...walkExprTree(modifiers.limit as LimitExpression, expr, ctx)
           );
-        if (expr.__element__.__kind__ === TypeKind.object) {
+        }
+        if (isObjectType(expr.__element__)) {
           const walkShape = (shape: object) => {
             for (let param of Object.values(shape)) {
               if (param.__kind__ === ExpressionKind.PolyShapeElement) {
@@ -875,14 +715,6 @@
                   walkShape(param);
                 }
               }
-=======
-        } else if (isObjectType(expr.__element__)) {
-          for (const param of Object.values(
-            expr.__element__.__shape__ ?? {}
-          )) {
-            if (!!(param as any).__kind__) {
-              childExprs.push(...walkExprTree(param as any, expr, ctx));
->>>>>>> a1bcb686
             }
           };
           walkShape(expr.__element__.__shape__ ?? {});
