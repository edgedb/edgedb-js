--- conflicted
+++ resolved
@@ -7,18 +7,13 @@
   TypeKind,
   util,
 } from "reflection";
-<<<<<<< HEAD
 import {
   Duration,
   LocalDate,
   LocalDateTime,
   LocalTime,
 } from "edgedb/src/index.node";
-import {$expr_PathLeaf, $expr_PathNode, $pathify} from "./path";
-=======
-import {Duration, LocalDate, LocalDateTime, LocalTime} from "edgedb";
 import {$expr_PathLeaf, $expr_PathNode, $expr_TypeIntersection} from "./path";
->>>>>>> 8e0d75b2
 import {$expr_Literal} from "./literal";
 import {$expr_Set} from "./set";
 import {$expr_Cast} from "./cast";
@@ -36,12 +31,9 @@
   | $expr_Select
   | $expr_Function
   | $expr_Operator
-<<<<<<< HEAD
   | $expr_For
-  | $expr_ForVar;
-=======
+  | $expr_ForVar
   | $expr_TypeIntersection;
->>>>>>> 8e0d75b2
 
 // type expr = $expr_ShapeSelect<ObjectTypeExpression, any, any>;
 // type elem = expr["__element__"];
@@ -198,18 +190,14 @@
             Array.isArray(val) ? val.join(":") : val
           }])`;
         }
-        return `(${(args[0] as any).toEdgeQL()} ${operator} ${(
-          args[1] as any
-        ).toEdgeQL()})`;
+        return `(${(args[0] as any).toEdgeQL()} ${operator} ${(args[1] as any).toEdgeQL()})`;
       case "Postfix":
         return `(${(args[0] as any).toEdgeQL()} ${operator})`;
       case "Prefix":
         return `(${operator} ${(args[0] as any).toEdgeQL()})`;
       case "Ternary":
         if (operator === "IF") {
-          return `(${(args[0] as any).toEdgeQL()} IF ${(
-            args[1] as any
-          ).toEdgeQL()} ELSE ${(args[2] as any).toEdgeQL()})`;
+          return `(${(args[0] as any).toEdgeQL()} IF ${(args[1] as any).toEdgeQL()} ELSE ${(args[2] as any).toEdgeQL()})`;
         } else {
           throw new Error(`Unknown operator: ${operator}`);
         }
@@ -219,20 +207,15 @@
           new Error(`Unknown operator kind: ${expr.__opkind__}`)
         );
     }
-<<<<<<< HEAD
   } else if (expr.__kind__ === ExpressionKind.For) {
-    return `FOR ${expr.__forVar__.toEdgeQL()} IN {${(
-      expr.__iterSet__ as any
-    ).toEdgeQL()}}
+    return `FOR ${expr.__forVar__.toEdgeQL()} IN {${(expr.__iterSet__ as any).toEdgeQL()}}
 UNION (${expr.__expr__.toEdgeQL()})`;
   } else if (expr.__kind__ === ExpressionKind.ForVar) {
     return `__forVar_${expr.__id__}`;
-=======
   } else if (expr.__kind__ === ExpressionKind.TypeIntersection) {
     return `${(expr.__expr__ as any).toEdgeQL()}[IS ${
       expr.__element__.__name__
     }]`;
->>>>>>> 8e0d75b2
   } else {
     util.assertNever(
       expr,
