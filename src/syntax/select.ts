--- conflicted
+++ resolved
@@ -1,54 +1,36 @@
+import type {$anyint, $bool} from "@generated/modules/std";
+import _std from "@generated/modules/std";
 import * as edgedb from "edgedb";
-
 import {
-  Expression,
+  $expr_PolyShapeElement,
   Cardinality,
   cardinalityUtil,
+  Expression,
   ExpressionKind,
   objectExprToSelectShape,
   ObjectType,
+  ObjectTypeExpression,
   ObjectTypeSet,
-  objectTypeToSelectShape,
   ScalarType,
+  setToTsType,
+  shapeToSelectShape,
+  stripSet,
+  stripSetShape,
   TypeKind,
   TypeSet,
   typeutil,
-  SelectModifierKind,
-  setToTsType,
-<<<<<<< HEAD
-  ObjectTypeSet,
-  SomeObjectType,
-  shapeToSelectShape,
-  $expr_PolyShapeElement,
-=======
-  // ObjectTypeSet,
-  stripSetShape,
-  stripSet,
->>>>>>> a1bcb686
 } from "../reflection";
-import {$expr_Operator} from "./funcops";
 import {$expr_Literal} from "../reflection/literal";
-import type {$expr_Update, UpdateShape} from "./update";
-<<<<<<< HEAD
-import {$expr_PathLeaf, $expr_PathNode, PathParent} from "../reflection/path";
-import {$expressionify, $expr_PathNode as expr_PathNode} from "./path";
-=======
 import {
   $expr_PathLeaf,
   $expr_PathNode,
   ExpressionRoot,
   PathParent,
 } from "../reflection/path";
+import {$expr_Operator} from "./funcops";
 import {$expressionify} from "./path";
->>>>>>> a1bcb686
-import _std from "@generated/modules/std";
-import type {$anyint, $bool, $int64} from "@generated/modules/std";
-
-<<<<<<< HEAD
-export type SelectFilterExpression = TypeSet<$bool, Cardinality>;
-
-=======
->>>>>>> a1bcb686
+import type {$expr_Update, UpdateShape} from "./update";
+
 export const ASC: "ASC" = "ASC";
 export const DESC: "DESC" = "DESC";
 export const EMPTY_FIRST: "EMPTY FIRST" = "EMPTY FIRST";
@@ -63,7 +45,6 @@
   empty?: OrderByEmpty;
 };
 
-<<<<<<< HEAD
 export type OrderByExpression =
   | OrderByExpr
   | OrderByObjExpr
@@ -74,30 +55,15 @@
   Cardinality.Empty | Cardinality.One | Cardinality.AtMostOne
 >;
 
-=======
 export type SelectFilterExpression = TypeSet<$bool, Cardinality>;
-export type mod_Filter<Expr = SelectFilterExpression> = {
-  kind: SelectModifierKind.filter;
-  expr: Expr;
-};
-
-export type mod_Offset<
-  Expr extends LimitOffsetExpression = LimitOffsetExpression
-> = {
-  kind: SelectModifierKind.offset;
-  expr: Expr;
-};
-
 export type LimitOffsetExpression = TypeSet<
   $anyint,
   Cardinality.Empty | Cardinality.One | Cardinality.AtMostOne
 >;
->>>>>>> a1bcb686
 export type LimitExpression = TypeSet<
   $anyint,
   Cardinality.Empty | Cardinality.One | Cardinality.AtMostOne
 >;
-<<<<<<< HEAD
 
 export type SelectModifierNames = "filter" | "order" | "offset" | "limit";
 
@@ -106,13 +72,6 @@
   order?: OrderByExpression;
   offset?: OffsetExpression | number;
   limit?: LimitExpression | number;
-=======
-export type mod_Limit<
-  Expr extends LimitOffsetExpression = LimitOffsetExpression
-> = {
-  kind: SelectModifierKind.limit;
-  expr: Expr;
->>>>>>> a1bcb686
 };
 
 export type NormalisedSelectModifiers = {
@@ -165,12 +124,7 @@
     ): Promise<
       setToTsType<TypeSet<Set["__element__"], Set["__cardinality__"]>>
     >;
-<<<<<<< HEAD
   } & (Set extends ObjectTypeSet ? SelectObjectMethods<Set> : {})
-=======
-  } & Pick<SelectMethods<Set, stripSet<Expr>>, Methods> &
-    (Set extends ObjectTypeSet ? SelectObjectMethods<Set> : {})
->>>>>>> a1bcb686
 >;
 
 // Base is ObjectTypeSet &
@@ -197,18 +151,12 @@
   ? Cardinality.Empty
   : BaseCase;
 
-<<<<<<< HEAD
 export type InferFilterCardinality<
   Base extends TypeSet,
   Filter extends TypeSet | undefined
 > = Filter extends TypeSet
   ? // Base is ObjectTypeExpression &
-    Base extends ObjectTypeExpression // $expr_PathNode
-=======
-export type inferCardinality<Base extends TypeSet, Filter extends TypeSet> =
-  // Base is ObjectTypeSet &
-  Base extends ObjectTypeSet // $expr_PathNode
->>>>>>> a1bcb686
+    Base extends ObjectTypeSet // $expr_PathNode
     ? // Filter is equality
       Filter extends $expr_Operator<"std::=", any, infer Args, any>
       ? // Filter.args[0] is PathLeaf
@@ -258,107 +206,8 @@
           : Base["__cardinality__"]
         : Base["__cardinality__"]
       : Base["__cardinality__"]
-<<<<<<< HEAD
     : Base["__cardinality__"]
   : Base["__cardinality__"];
-=======
-    : Base["__cardinality__"];
-
-interface SelectMethods<Self extends TypeSet, Root extends TypeSet> {
-  // required so `this` passes validation
-  // as a TypeSet
-  __element__: Self["__element__"];
-  __cardinality__: Self["__cardinality__"];
-
-  filter<Expr extends SelectFilterExpression>(
-    expr: Expr
-  ): $expr_Select<
-    {
-      __element__: Self["__element__"];
-      __cardinality__: inferCardinality<Root, Expr>;
-    },
-    this,
-    {
-      kind: SelectModifierKind.filter;
-      expr: Expr;
-    },
-    SelectMethodNames // all methods
-  >;
-  orderBy<Expr extends OrderByExpression>(
-    expr: Expr,
-    dir?: OrderByDirection,
-    empty?: OrderByEmpty
-  ): $expr_Select<
-    Self,
-    this,
-    {
-      kind: SelectModifierKind.order_by;
-      expr: Expr;
-      direction: OrderByDirection;
-      empty: OrderByEmpty;
-    },
-    "orderBy" | "limit" | "offset" // all methods
-  >;
-
-  offset<Expr extends LimitOffsetExpression /*, This extends this = this*/>(
-    expr: Expr
-  ): $expr_Select<
-    Self,
-    this,
-    {
-      kind: SelectModifierKind.offset;
-      expr: Expr;
-    },
-    "limit" // all methods
-  >;
-  offset(expr: number): $expr_Select<
-    Self,
-    this,
-    {
-      kind: SelectModifierKind.offset;
-      expr: $expr_Literal<$int64>;
-    },
-    "limit"
-  >;
-
-  limit<Expr extends LimitExpression>(
-    expr: Expr
-  ): $expr_Select<
-    {
-      __element__: Self["__element__"];
-      __cardinality__: Expr["__element__"]["__tsconsttype__"] extends 0
-        ? Cardinality.Empty
-        : Expr["__element__"]["__tsconsttype__"] extends 1
-        ? Cardinality.AtMostOne
-        : Self["__cardinality__"];
-    },
-    this,
-    {
-      kind: SelectModifierKind.limit;
-      expr: Expr;
-    },
-    never
-  >;
-  limit<Limit extends number>(
-    expr: Limit
-  ): $expr_Select<
-    {
-      __element__: Self["__element__"];
-      __cardinality__: Limit extends 0
-        ? Cardinality.Empty
-        : Limit extends 1
-        ? Cardinality.AtMostOne
-        : Self["__cardinality__"];
-    },
-    this,
-    {
-      kind: SelectModifierKind.limit;
-      expr: $expr_Literal<$int64>;
-    },
-    never
-  >;
-}
->>>>>>> a1bcb686
 
 interface SelectObjectMethods<Root extends ObjectTypeSet> {
   __element__: Root["__element__"];
@@ -368,15 +217,11 @@
 }
 
 export function is<
-<<<<<<< HEAD
   Expr extends ObjectTypeExpression,
   Shape extends shapeToSelectShape<Expr["__element__"]["__pointers__"], false>
 >(
   expr: Expr,
   shape: Shape
-  // shape: (
-  //   scope: ObjectTypeExpression<TypeSet<Expr["__element__"], Cardinality.One>>
-  // ) => Shape
 ): {
   [k in keyof Shape]: $expr_PolyShapeElement<Expr, Shape[k]>;
 } {
@@ -390,12 +235,6 @@
     };
   }
   return mappedShape;
-=======
-  Expr extends ObjectTypeSet,
-  Shape extends objectTypeToSelectShape<Expr["__element__"]>
->(expr: Expr, shape: Shape): Poly<Expr["__element__"], Shape> {
-  return {type: expr.__element__, shape};
->>>>>>> a1bcb686
 }
 
 function computeFilterCardinality(
@@ -461,36 +300,19 @@
   return card;
 }
 
-<<<<<<< HEAD
 function handleModifiers(
   modifiers: SelectModifiers,
-  expr: ObjectTypeExpression
+  rootExpr: ObjectTypeExpression
 ): {modifiers: SelectModifiers; cardinality: Cardinality} {
   const mods = {...modifiers};
-  let card = expr.__cardinality__;
-=======
-function offsetFunc(this: any, expr: LimitOffsetExpression | number) {
-  return $expressionify(
-    $selectify({
-      __kind__: ExpressionKind.Select,
-      __element__: this.__element__,
-      __cardinality__: this.__cardinality__,
-      __expr__: this,
-      __modifier__: {
-        kind: SelectModifierKind.offset,
-        expr: typeof expr === "number" ? _std.int64(expr) : expr,
-      },
-    })
-  );
-}
->>>>>>> a1bcb686
+  let card = rootExpr.__cardinality__;
 
   if (mods.filter) {
-    card = computeFilterCardinality(mods.filter, card, expr);
+    card = computeFilterCardinality(mods.filter, card, rootExpr);
   }
   if (mods.order) {
     const orderExprs = Array.isArray(mods.order) ? mods.order : [mods.order];
-    mods.order = orderExprs.map((expr) =>
+    mods.order = orderExprs.map(expr =>
       typeof (expr as any).__element__ === "undefined"
         ? expr
         : {expression: expr}
@@ -573,7 +395,6 @@
   return expr;
 }
 
-<<<<<<< HEAD
 type InferLimitCardinality<
   Card extends Cardinality,
   Limit extends LimitExpression | number | undefined
@@ -599,10 +420,11 @@
   Modifiers["limit"]
 >;
 
+type Singletonify<T extends ObjectTypeSet> = typeutil.flatten<
+  Omit<T, "__cardinality__"> & {__cardinality__: Cardinality.One}
+>;
+
 export function select<Expr extends ObjectTypeExpression>(
-=======
-export function select<Expr extends ObjectTypeSet>(
->>>>>>> a1bcb686
   expr: Expr
 ): $expr_Select<
   {
@@ -617,37 +439,20 @@
 >;
 export function select<Expr extends TypeSet>(
   expr: Expr
-<<<<<<< HEAD
-): $expr_Select<Expr, Expr>;
+): $expr_Select<stripSet<Expr>, Expr>;
 export function select<
   Expr extends ObjectTypeExpression,
   Shape extends objectExprToSelectShape<Expr> & SelectModifiers,
   Modifiers = Pick<Shape, SelectModifierNames>
-=======
-): $expr_Select<stripSet<Expr>, Expr, null, SelectMethodNames>;
-export function select<
-  Expr extends ObjectTypeSet,
-  Shape extends objectExprToSelectShape<Expr>,
-  // variadic inference doesn't work properly
-  // if additional constraints are placed on Polys
-  Polys extends any[]
->>>>>>> a1bcb686
 >(
   expr: Expr,
-  shape: (
-    scope: ObjectTypeExpression<TypeSet<Expr["__element__"], Cardinality.One>>
-  ) => Readonly<Shape>
+  shape: (scope: Singletonify<Expr>) => Readonly<Shape>
 ): $expr_Select<
   {
     __element__: ObjectType<
       `${Expr["__element__"]["__name__"]}`, // _shape
       Expr["__element__"]["__pointers__"],
-<<<<<<< HEAD
-      Omit<Shape, SelectModifierNames>
-=======
-      stripSetShape<Shape>,
-      Polys
->>>>>>> a1bcb686
+      Omit<stripSetShape<Shape>, SelectModifierNames>
     >;
     __cardinality__: ComputeSelectCardinality<Expr, Modifiers>;
   },
@@ -656,9 +461,7 @@
 >;
 export function select<Expr extends ObjectTypeExpression, Set extends TypeSet>(
   expr: Expr,
-  shape: (
-    scope: ObjectTypeExpression<TypeSet<Expr["__element__"], Cardinality.One>>
-  ) => Set
+  shape: (scope: Singletonify<Expr>) => Set
 ): $expr_Select<
   {
     __element__: Set["__element__"];
@@ -715,7 +518,6 @@
     }
   }
 
-<<<<<<< HEAD
   const objExpr: ObjectTypeExpression = expr as any;
 
   const {
@@ -742,9 +544,6 @@
   }
 
   const {modifiers, cardinality} = handleModifiers(mods, objExpr);
-=======
-  const objExpr: ObjectTypeSet = expr as any;
->>>>>>> a1bcb686
   return $expressionify(
     $selectify({
       __kind__: ExpressionKind.Select,
@@ -753,15 +552,9 @@
         __name__: `${objExpr.__element__.__name__}`, // _shape
         __pointers__: objExpr.__element__.__pointers__,
         __shape__: shape,
-<<<<<<< HEAD
         __polys__: [],
       },
       __cardinality__: cardinality,
-=======
-        __polys__: polys,
-      } as any,
-      __cardinality__: objExpr.__cardinality__,
->>>>>>> a1bcb686
       __expr__: expr,
       __modifiers__: modifiers,
       __scope__: scope,
