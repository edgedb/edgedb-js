--- conflicted
+++ resolved
@@ -119,19 +119,11 @@
 
       if (pause) {
         // unreachable
-<<<<<<< HEAD
-        throw new Error("too much data received");
-      }
-
-      if (!this.buffer.takeMessage()) {
-        throw new Error("no binary protocol messages in the response");
-=======
         throw new ProtocolError("too much data received");
       }
 
       if (!this.buffer.takeMessage()) {
         throw new ProtocolError("no binary protocol messages in the response");
->>>>>>> 09e01cce
       }
 
       this.messageWaiter.set();
@@ -163,10 +155,7 @@
       typeof config.address === "string"
         ? config.address
         : `http://${config.address[0]}:${config.address[1]}`
-<<<<<<< HEAD
-    }/db/${config.database}/admin_binary_http`;
-=======
+
     }/db/${config.database}`;
->>>>>>> 09e01cce
   }
 }