--- conflicted
+++ resolved
@@ -57,14 +57,6 @@
     __cardinality__: card,
   };
 }
-
-export type BaseExpression = {
-  __element__: BaseType;
-  __cardinality__: Cardinality;
-  toEdgeQL(): string;
-  $is: any;
-  $assertSingle: any;
-};
 
 export type Expression<Set extends TypeSet = TypeSet> =
   BaseType extends Set["__element__"]
@@ -107,12 +99,11 @@
   $is<T extends ObjectTypeSet>(
     ixn: T
   ): $expr_TypeIntersection<
-    this,
+    this, // might cause performance issues
     ObjectType<
       T["__element__"]["__name__"],
       T["__element__"]["__pointers__"],
-      {id: true},
-      []
+      {id: true}
     >
   >;
   $assertSingle(): $assertSingle<Set["__element__"]>;
@@ -137,30 +128,15 @@
 // OBJECTTYPE
 //////////////////
 
-<<<<<<< HEAD
-export type SomeObjectType = {
-  __kind__: TypeKind.object;
-  __name__: string;
-  __pointers__: ObjectTypeShape;
-  __shape__: object | null;
-  // __polys__: Poly[];
-};
-=======
 export type ObjectTypeSet = TypeSet<ObjectType, Cardinality>;
->>>>>>> a1bcb686
+export type ObjectTypeExpression = TypeSet<ObjectType, Cardinality>;
 
 export interface ObjectType<
   Name extends string = string,
   Pointers extends ObjectTypeShape = ObjectTypeShape,
-<<<<<<< HEAD
   Shape extends object | null = any
   // Polys extends Poly[] = any[]
-> {
-=======
-  Shape extends object | null = any,
-  Polys extends Poly[] = any[]
 > extends BaseType {
->>>>>>> a1bcb686
   __kind__: TypeKind.object;
   __name__: Name;
   __pointers__: Pointers;
@@ -168,26 +144,12 @@
   // __polys__: Polys;
 }
 
-<<<<<<< HEAD
-export type $expr_PolyShapeElement<
-  PolyType extends ObjectTypeExpression = ObjectTypeExpression,
-  ShapeElement extends any = any
-> = {
-  __kind__: ExpressionKind.PolyShapeElement;
-  __polyType__: PolyType;
-  __shapeElement__: ShapeElement;
-};
-
-export type objectExprToSelectShape<T extends ObjectTypeExpression> =
-  shapeToSelectShape<T["__element__"]["__pointers__"]>;
-=======
 export type PropertyTypes =
   | ScalarType
   | EnumType
   | ArrayType
   | TupleType
   | NamedTupleType;
->>>>>>> a1bcb686
 
 export interface PropertyDesc<
   Type extends PropertyTypes = PropertyTypes,
@@ -202,7 +164,6 @@
   writable: Writable;
 }
 
-<<<<<<< HEAD
 export type shapeToSelectShape<
   Shape extends ObjectTypeShape,
   AllowComputed extends boolean = true
@@ -234,7 +195,7 @@
               linkDescShape<Shape[k]>)
       : any;
   }
-=======
+>;
 export type PropertyShape = {
   [k: string]: PropertyDesc;
 };
@@ -263,22 +224,21 @@
 
 export type objectTypeToSelectShape<T extends ObjectType> = shapeToSelectShape<
   T["__pointers__"]
->>>>>>> a1bcb686
 >;
 
-export type shapeToSelectShape<Shape extends ObjectTypeShape> = {
-  [k in keyof Shape]?: Shape[k] extends PropertyDesc
-    ? boolean | TypeSet<Shape[k]["target"], Shape[k]["cardinality"]>
-    : Shape[k] extends LinkDesc
-    ?
-        | true
-        | TypeSet<Shape[k]["target"], Shape[k]["cardinality"]>
-        | typeutil.flatten<
-            shapeToSelectShape<Shape[k]["target"]["__pointers__"]> &
-              linkDescShape<Shape[k]>
-          >
-    : any;
-}; // & {[k:string]: boolean | TypeSet | object};
+// export type shapeToSelectShape<Shape extends ObjectTypeShape> = {
+//   [k in keyof Shape]?: Shape[k] extends PropertyDesc
+//     ? boolean | TypeSet<Shape[k]["target"], Shape[k]["cardinality"]>
+//     : Shape[k] extends LinkDesc
+//     ?
+//         | true
+//         | TypeSet<Shape[k]["target"], Shape[k]["cardinality"]>
+//         | typeutil.flatten<
+//             shapeToSelectShape<Shape[k]["target"]["__pointers__"]> &
+//               linkDescShape<Shape[k]>
+//           >
+//     : any;
+// }; // & {[k:string]: boolean | TypeSet | object};
 
 export type linkDescShape<Link extends LinkDesc> = addAtSigns<
   Link["properties"]
@@ -288,7 +248,6 @@
 
 export type addAtSigns<T> = {[k in string & keyof T as `@${k}`]: T[k]};
 
-<<<<<<< HEAD
 // export type shapeWithPolysToTs<
 //   Pointers extends ObjectTypeShape,
 //   Shape extends object | null,
@@ -313,80 +272,47 @@
   : Element extends TypeSet
   ? setToTsType<Element>
   : Element extends (scope: any) => any
-  ? Pointer["target"] extends SomeObjectType
+  ? Pointer["target"] extends ObjectType
     ? simpleShapeToTs<Pointer["target"]["__pointers__"], ReturnType<Element>>
     : never
   : Element extends object
-  ? Pointer["target"] extends SomeObjectType
+  ? Pointer["target"] extends ObjectType
     ? simpleShapeToTs<Pointer["target"]["__pointers__"], Element>
     : never
   : never;
-=======
-export type shapeWithPolysToTs<
-  Pointers extends ObjectTypeShape,
-  Shape extends object | null,
-  Polys extends Poly[]
-> = typeutil.flatten<simpleShapeToTs<Pointers, Shape> & polysToTs<Polys>>;
-
-export type polysToTs<Polys extends Poly[]> = unionToIntersection<
-  Polys[number] extends infer P
-    ? P extends Poly
-      ? polyToTs<P>
-      : never
-    : never
->;
-
-export type polyToTs<P extends Poly> = Partial<
-  simpleShapeToTs<P["type"]["__pointers__"], P["shape"]>
->;
->>>>>>> a1bcb686
+
+export type $expr_PolyShapeElement<
+  PolyType extends ObjectTypeSet = ObjectTypeSet,
+  ShapeElement extends any = any
+> = {
+  __kind__: ExpressionKind.PolyShapeElement;
+  __polyType__: PolyType;
+  __shapeElement__: ShapeElement;
+};
 
 export type simpleShapeToTs<
   Pointers extends ObjectTypeShape,
   Shape
 > = typeutil.flatten<
-<<<<<<< HEAD
   keyof Shape extends never
     ? {id: string}
     : {
-        [k in keyof Shape]: Shape[k] extends infer Param
-          ? Param extends $expr_PolyShapeElement
-            ? [k] extends [
-                keyof Param["__polyType__"]["__element__"]["__pointers__"]
-              ]
-              ? shapeElementToTs<
-                  Param["__polyType__"]["__element__"]["__pointers__"][k],
-                  Param["__shapeElement__"]
-                > | null
-              : never
-            : [k] extends [keyof Pointers]
-            ? shapeElementToTs<Pointers[k], Param>
-            : Param extends TypeSet
-            ? setToTsType<Param>
+        [k in keyof Shape]: Shape[k] extends $expr_PolyShapeElement<
+          infer PolyType,
+          infer ShapeEl
+        >
+          ? [k] extends [keyof PolyType["__element__"]["__pointers__"]]
+            ? shapeElementToTs<
+                PolyType["__element__"]["__pointers__"][k],
+                ShapeEl
+              > | null
             : never
+          : [k] extends [keyof Pointers]
+          ? shapeElementToTs<Pointers[k], Shape[k]>
+          : Shape[k] extends TypeSet
+          ? setToTsType<Shape[k]>
           : never;
       }
-=======
-  {
-    [k in keyof Shape]: [k] extends [keyof Pointers]
-      ? [Shape[k]] extends [true]
-        ? shapeElementToTsType<Pointers[k]>
-        : [Shape[k]] extends [false]
-        ? never
-        : [Shape[k]] extends [boolean]
-        ? shapeElementToTsType<Pointers[k]> | undefined
-        : Shape[k] extends TypeSet<infer E, infer C>
-        ? computeTsType<E, C>
-        : Shape[k] extends object
-        ? Pointers[k]["target"] extends ObjectType
-          ? simpleShapeToTs<Pointers[k]["target"]["__pointers__"], Shape[k]>
-          : never
-        : never
-      : Shape[k] extends TypeSet
-      ? setToTsType<Shape[k]>
-      : never;
-  }
->>>>>>> a1bcb686
 >;
 
 export type computeObjectShape<
@@ -417,98 +343,6 @@
     ? {id: string}
     : never;
 
-<<<<<<< HEAD
-// export type Poly<
-//   Type extends SomeObjectType = SomeObjectType,
-//   Params extends any = any
-// > = {
-//   type: Type;
-//   params: Params;
-// };
-// export type AnyPoly = {type: any; params: any};
-
-////////////////////
-// SETS AND EXPRESSIONS
-////////////////////
-
-export interface TypeSet<
-  T extends MaterialType = MaterialType,
-  Card extends Cardinality = Cardinality
-> {
-  __element__: T;
-  __cardinality__: Card;
-}
-
-// utlity function for creating set
-export function $toSet<Root extends MaterialType, Card extends Cardinality>(
-  root: Root,
-  card: Card
-): TypeSet<Root, Card> {
-  return {
-    __element__: root,
-    __cardinality__: card,
-  };
-}
-
-export type BaseExpression<Set extends TypeSet = TypeSet> = {
-  __element__: Set["__element__"];
-  __cardinality__: Set["__cardinality__"];
-  // __kind__: ExpressionKind;
-  toEdgeQL(): string;
-};
-
-export type Expression<Set extends TypeSet = TypeSet> = Set &
-  ExpressionMethods<{
-    __element__: Set["__element__"];
-    __cardinality__: Set["__cardinality__"];
-  }> &
-  $pathify<Set>;
-
-// importing the actual alias from
-// generated/modules/std didn't work.
-// returned 'any' every time
-export type $assertSingle<Type extends MaterialType, Args> = Expression<{
-  __element__: Type;
-  __cardinality__: Cardinality.One;
-  __kind__: ExpressionKind.Function;
-  __name__: "std::assert_single";
-  __args__: Args;
-  __namedargs__: {};
-}>;
-
-export interface ExpressionMethods<Set extends TypeSet> {
-  __element__: Set["__element__"];
-  __cardinality__: Set["__cardinality__"];
-  toEdgeQL(): string;
-  $is<T extends ObjectTypeExpression, This extends this = this>(
-    ixn: T
-  ): $expr_TypeIntersection<This, T>;
-  $assertSingle<This extends this = this>(): $assertSingle<
-    Set["__element__"],
-    [This]
-  >;
-}
-
-export type MaterialTypeSet<
-  T extends MaterialType = MaterialType,
-  Card extends Cardinality = Cardinality
-> = TypeSet<T, Card>;
-
-export type ObjectTypeSet<
-  T extends SomeObjectType = SomeObjectType,
-  Card extends Cardinality = Cardinality
-> = TypeSet<T, Card>;
-
-export type ObjectTypeExpression<Set extends ObjectTypeSet = ObjectTypeSet> =
-  Expression<Set>;
-=======
-export type Poly<Type extends ObjectType = any, Shape extends any = any> = {
-  type: Type;
-  shape: Shape;
-};
-export type AnyPoly = {type: any; shape: any};
->>>>>>> a1bcb686
-
 export type PrimitiveType =
   | ScalarType
   | EnumType
@@ -616,7 +450,7 @@
   : Type extends ObjectType
   ? computeObjectShape<
       Type["__pointers__"],
-      Type["__shape__"] //,
+      Type["__shape__"]
       // Type["__polys__"]
     >
   : never;
