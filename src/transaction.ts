/*!
 * This source file is part of the EdgeDB open source project.
 *
 * Copyright 2020-present MagicStack Inc. and the EdgeDB authors.
 *
 * Licensed under the Apache License, Version 2.0 (the "License");
 * you may not use this file except in compliance with the License.
 * You may obtain a copy of the License at
 *
 *     http://www.apache.org/licenses/LICENSE-2.0
 *
 * Unless required by applicable law or agreed to in writing, software
 * distributed under the License is distributed on an "AS IS" BASIS,
 * WITHOUT WARRANTIES OR CONDITIONS OF ANY KIND, either express or implied.
 * See the License for the specific language governing permissions and
 * limitations under the License.
 */
import {
  borrowError,
  ConnectionImpl,
  InnerConnection,
  StandaloneConnection,
} from "./client";
import * as errors from "./errors";
<<<<<<< HEAD
import {Executor, QueryArgs} from "./ifaces";
import {getUniqueId} from "./utils";
import {TransactionOptions} from "./options";
import {RawConnection} from "./rawConn";
import {ClientConnectionHolder} from "./client";
=======
import {
  ALLOW_MODIFICATIONS,
  BorrowReason,
  Connection,
  Executor,
  INNER,
  QueryArgs,
} from "./ifaces";
import {IsolationLevel, TransactionOptions} from "./options";
>>>>>>> 8173b77b

export enum TransactionState {
  ACTIVE = 0,
  COMMITTED = 1,
  ROLLEDBACK = 2,
  FAILED = 3,
}

export class Transaction implements Executor {
  private _holder: ClientConnectionHolder;
  private _rawConn: RawConnection;

  private _state: TransactionState;
  private _opInProgress: boolean;

  private constructor(holder: ClientConnectionHolder, rawConn: RawConnection) {
    this._holder = holder;
    this._rawConn = rawConn;

    this._state = TransactionState.ACTIVE;
    this._opInProgress = false;
  }

  /** @internal */
  static async _startTransaction(
    holder: ClientConnectionHolder
  ): Promise<Transaction> {
    const rawConn = await holder._getConnection();

    const options = holder.options.transactionOptions;
    await rawConn.execute(
      `START TRANSACTION ISOLATION ${options.isolation}, ${
        options.readonly ? "READ ONLY" : "READ WRITE"
      }, ${options.deferrable ? "" : "NOT "} DEFERRABLE;`,
      true
    );

    return new Transaction(holder, rawConn);
  }

  private async _runOp<T>(
    opname: string,
    op: () => Promise<T>,
    errMessage?: string
  ): Promise<T> {
    if (this._opInProgress) {
      throw new errors.InterfaceError(
        errMessage ??
          "Another query is in progress. Use the query methods " +
            "on 'Client' to run queries concurrently."
      );
    }
    if (this._state !== TransactionState.ACTIVE) {
      throw new errors.InterfaceError(
        `cannot ${opname}; the transaction is ${
          this._state === TransactionState.COMMITTED
            ? "already committed"
            : this._state === TransactionState.ROLLEDBACK
            ? "already rolled back"
            : "in error state"
        }`
      );
    }
    this._opInProgress = true;
    try {
      return await op();
    } finally {
      this._opInProgress = false;
    }
  }

  /** @internal */
  async _commit(): Promise<void> {
    await this._runOp(
      "commit",
      async () => {
        await this._rawConn.execute("COMMIT", true);
        this._state = TransactionState.COMMITTED;
      },
      "A query is still in progress after transaction block has returned."
    );
  }

  /** @internal */
  async _rollback(): Promise<void> {
    await this._runOp(
      "rollback",
      async () => {
        await this._rawConn.execute("ROLLBACK", true);
        this._state = TransactionState.ROLLEDBACK;
      },
      "A query is still in progress after transaction block has returned."
    );
  }

  async execute(query: string): Promise<void> {
    return this._runOp("execute", () => this._rawConn.execute(query));
  }

  async query<T = unknown>(query: string, args?: QueryArgs): Promise<T[]> {
    return this._runOp("query", () =>
      this._rawConn.fetch(query, args, false, false)
    );
  }

  async queryJSON(query: string, args?: QueryArgs): Promise<string> {
    return this._runOp("queryJSON", () =>
      this._rawConn.fetch(query, args, true, false)
    );
  }

  async querySingle<T = unknown>(
    query: string,
    args?: QueryArgs
  ): Promise<T | null> {
    return this._runOp("querySingle", () =>
      this._rawConn.fetch(query, args, false, true)
    );
  }

  async querySingleJSON(query: string, args?: QueryArgs): Promise<string> {
    return this._runOp("querySingleJSON", () =>
      this._rawConn.fetch(query, args, true, true)
    );
  }

  async queryRequiredSingle<T = unknown>(
    query: string,
    args?: QueryArgs
  ): Promise<T> {
    return this._runOp("querySingleJSON", () =>
      this._rawConn.fetch(query, args, false, true, true)
    );
  }

  async queryRequiredSingleJSON(
    query: string,
    args?: QueryArgs
  ): Promise<string> {
    return this._runOp("queryRequiredSingleJSON", () =>
      this._rawConn.fetch(query, args, true, true, true)
    );
  }
}<|MERGE_RESOLUTION|>--- conflicted
+++ resolved
@@ -15,30 +15,10 @@
  * See the License for the specific language governing permissions and
  * limitations under the License.
  */
-import {
-  borrowError,
-  ConnectionImpl,
-  InnerConnection,
-  StandaloneConnection,
-} from "./client";
+import {ClientConnectionHolder} from "./client";
 import * as errors from "./errors";
-<<<<<<< HEAD
 import {Executor, QueryArgs} from "./ifaces";
-import {getUniqueId} from "./utils";
-import {TransactionOptions} from "./options";
 import {RawConnection} from "./rawConn";
-import {ClientConnectionHolder} from "./client";
-=======
-import {
-  ALLOW_MODIFICATIONS,
-  BorrowReason,
-  Connection,
-  Executor,
-  INNER,
-  QueryArgs,
-} from "./ifaces";
-import {IsolationLevel, TransactionOptions} from "./options";
->>>>>>> 8173b77b
 
 export enum TransactionState {
   ACTIVE = 0,
