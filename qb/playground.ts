--- conflicted
+++ resolved
@@ -11,63 +11,10 @@
 // import {setupTests, teardownTests} from "./test/setupTeardown";
 
 async function run() {
-  const heroset = e.set(e.Hero);
-  // const personset = e.set(e.Hero, e.Villain);
-  // personset.i
-
-<<<<<<< HEAD
-  // await teardownTests();
-  // const {data, pool} = await setupTests();
-  // const q1 = e
-  //   .select(e.Villain)
-  //   .filter(e.eq(e.Villain.name, e.str("Doc Ock")));
-  // const q2 = e.select(e.Hero, {
-  //   id: true,
-  //   "<nemesis[IS default::Villain]": {name: true},
-  //   subq: q1,
-  // });
-  // const q = e.select(e.str("asdf"));
-  // type q = typeof q["__tstype__"];
-
-  // const str = e.str("true" as string);
-  // type str = setToTsType<typeof str>;
   const q = e.select(e.Hero, {
     id: true,
     "<nemesis[IS default::Villain]": {
       id: true,
-=======
-  //   SELECT Type {
-  //   [IS InheritingObject].bases: {
-  //     id
-  //   } ORDER BY @index ASC,
-  // }
-
-  // e.select(
-  //   e.schema.Type,
-  //   {
-  //     bases: e
-  //       .select(e.schema.Type.$is(e.schema.InheritingObject), {
-  //         id: true,
-  //       })
-  //       .orderBy(e.schema.Type.$is(e.schema.InheritingObject).),
-  //   },
-  //   e.is(e.schema.InheritingObject, {
-  //     bases: {
-  //       id: true,
-  //     },
-  //   })
-  // );
-
-  const theAvengers = e
-    .select(e.Movie)
-    .filter(e.eq(e.Movie.title, e.str("The Avengers")))
-    .limit(1);
-  const q = theAvengers.update({
-    characters: {
-      "+=": e
-        .select(e.Villain)
-        .filter(e.eq(e.Villain.name, e.str(data.thanos.name))),
->>>>>>> 11c7568f
     },
   });
   type q = setToTsType<typeof q>;
@@ -84,22 +31,6 @@
   type q2 = setToTsType<typeof q2>;
   console.log(q2.toEdgeQL());
 
-  // const q2 = e.select({
-  //   id: e.str("true"),
-  //   q: q1,
-  // });
-  // type el = typeof q2["__element__"];
-  // type card = typeof q2["__cardinality__"];
-  // type infer = computeObjectShape<
-  //   el["__pointers__"],
-  //   el["__shape__"],
-  //   el["__polys__"]
-  // >;
-  // type q2 = setToTsType<typeof q2>;
-  // // type adsf = typeof q2["__element__"]["__shape__"];
-  // // const arg = q2.__element__.__shape__;
-  // // type arg = typeof arg;
-  // // type farg = stripSetShape<arg>;
   const q3 = e.select(e.Hero, {
     id: true,
     q: q2,
