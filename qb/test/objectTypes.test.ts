--- conflicted
+++ resolved
@@ -77,14 +77,6 @@
 
 test("merging tests", () => {
   const merged = mergeObjectTypes(e.default.$Bag, e.default.$Simple);
-<<<<<<< HEAD
-  type merged = typeof merged;
-  type alkdjf = string extends keyof merged["__pointers__"] ? true : false;
-  type adf = computeObjectShape<merged["__pointers__"], merged["__shape__"]>;
-  // type aklsdjf = keyof (object | null);
-=======
-
->>>>>>> a1bcb686
   expect(Object.keys(merged.__pointers__).length).toEqual(4);
   expect(Object.keys(merged.__pointers__).includes("id")).toEqual(true);
   expect(Object.keys(merged.__pointers__).includes("__type__")).toEqual(true);
