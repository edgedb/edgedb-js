--- conflicted
+++ resolved
@@ -78,7 +78,7 @@
 });
 
 test("deep shape", () => {
-  const deep = e.select(e.Hero, {
+  const deep = e.select(e.Hero, _hero => ({
     id: true,
     __type__: {
       name: true,
@@ -90,7 +90,7 @@
         },
       },
     },
-  });
+  }));
   type deep = setToTsType<typeof deep>;
   tc.assert<
     tc.IsExact<
@@ -114,34 +114,6 @@
 test("compositionality", () => {
   // selecting a select statement should
   // default to { id }
-<<<<<<< HEAD
-  const no_params = e.select(q1);
-  type no_params = BaseTypeToTsType<typeof no_params["__element__"]>;
-  const no_params_test: typeutil.assertEqual<
-    no_params,
-    {
-      id: string;
-    }
-  > = true;
-  expect(no_params.__element__.__shape__).toEqual({id: true});
-  // expect(no_params.__element__.__polys__).toEqual([]);
-
-  // allow override params
-  const override_params = e.select(q1, () => ({
-    id: true,
-    secret_identity: true,
-  }));
-  type override_params = BaseTypeToTsType<
-    typeof override_params["__element__"]
-  >;
-  const f1: typeutil.assertEqual<
-    override_params,
-    {
-      id: string;
-      secret_identity: string | null;
-    }
-  > = true;
-=======
   const no_shape = e.select(q1);
   type no_shape = BaseTypeToTsType<typeof no_shape["__element__"]>;
   tc.assert<
@@ -153,13 +125,12 @@
     >
   >(true);
   expect(no_shape.__element__.__shape__).toEqual({id: true});
-  expect(no_shape.__element__.__polys__).toEqual([]);
 
   // allow override shape
-  const override_shape = e.select(q1, {
+  const override_shape = e.select(q1, () => ({
     id: true,
     secret_identity: true,
-  });
+  }));
   type override_shape = BaseTypeToTsType<typeof override_shape["__element__"]>;
   tc.assert<
     tc.IsExact<
@@ -170,7 +141,6 @@
       }
     >
   >(true);
->>>>>>> a1bcb686
 });
 
 test("polymorphism", () => {
@@ -186,54 +156,6 @@
   expect(query.__kind__).toEqual(ExpressionKind.Select);
   expect(query.__element__.__kind__).toEqual(TypeKind.object);
   expect(query.__element__.__name__).toEqual("default::Person");
-<<<<<<< HEAD
-  // expect(query.__element__.__shape__).toEqual({id: true, name: true});
-  // expect(query.__element__.__polys__[0].params).toEqual({
-  //   secret_identity: true,
-  // });
-  // expect(query.__element__.__polys__[0].type.__name__).toEqual(
-  //   "default::Hero"
-  // );
-  // expect(query.__element__.__polys__[1].params).toEqual({
-  //   nemesis: {name: true},
-  // });
-  // expect(query.__element__.__polys__[1].type.__name__).toEqual(
-  //   "default::Villain"
-  // );
-
-  // type poly = typeof query["__element__"]["__polys__"][0];
-  // const f1: typeutil.assertEqual<poly["params"], {secret_identity: true}> =
-  //   true;
-
-  type result = BaseTypeToTsType<typeof query["__element__"]>;
-  const f2: typeutil.assertEqual<
-    result,
-    {
-      id: string;
-      name: string;
-      nemesis: {
-        name: string;
-      } | null;
-      secret_identity: string | null;
-    }
-  > = true;
-=======
-  expect(query.__element__.__shape__).toEqual({id: true, name: true});
-  expect(query.__element__.__polys__[0].shape).toEqual({
-    secret_identity: true,
-  });
-  expect(query.__element__.__polys__[0].type.__name__).toEqual(
-    "default::Hero"
-  );
-  expect(query.__element__.__polys__[1].shape).toEqual({
-    nemesis: {name: true},
-  });
-  expect(query.__element__.__polys__[1].type.__name__).toEqual(
-    "default::Villain"
-  );
-
-  type poly = typeof query["__element__"]["__polys__"][0];
-  tc.assert<tc.IsExact<poly["shape"], {secret_identity: true}>>(true);
 
   const func = <T extends {arg: string}>(arg: T) => arg;
   func({arg: "asdf"});
@@ -245,16 +167,39 @@
       {
         id: string;
         name: string;
-        nemesis?:
-          | {
-              name: string;
-            }
-          | undefined;
-        secret_identity?: string | null | undefined;
+        nemesis: {
+          name: string;
+        } | null;
+        secret_identity: string | null;
       }
     >
   >(true);
->>>>>>> a1bcb686
+});
+
+test("computables in polymorphics", () => {
+  const q = e.select(e.Person, person => ({
+    id: true,
+    ...e.is(e.Hero, {
+      secret_identity: true,
+    }),
+    ...e.is(e.Villain, {
+      nemesis: {id: true, computable: e.int64(1234)},
+      computable: e.int64(1234),
+    }),
+  }));
+
+  type q = setToTsType<typeof q>;
+  tc.assert<
+    tc.IsExact<
+      q,
+      {
+        id: string;
+        secret_identity: string | null;
+        nemesis: {id: string; computable: 1234} | null;
+        computable: never;
+      }[]
+    >
+  >(true);
 });
 
 test("shape type name", () => {
@@ -289,17 +234,8 @@
   type c1 = typeof r1["__cardinality__"];
   tc.assert<tc.IsExact<c1, Cardinality.AtMostOne>>(true);
   expect(r1.__cardinality__).toEqual(Cardinality.AtMostOne);
-<<<<<<< HEAD
   // expect(r1.__modifiers__.limit.__element__.__name__).toEqual("std::int64");
   // expect(r1.__modifiers__.limit.__value__).toEqual(1);
-=======
-  expect(r1.__modifier__!.expr.__element__.__name__).toEqual("std::int64");
-  const mod = r1.__modifier__!;
-  expect(mod.kind).toEqual(SelectModifierKind.limit);
-  if (mod.kind === SelectModifierKind.limit) {
-    expect((mod.expr as any).__value__).toEqual(1);
-  }
->>>>>>> a1bcb686
 
   const r2 = e.select(e.Hero, () => ({name: true, limit: 1}));
   type c2 = typeof r2["__cardinality__"];
@@ -313,49 +249,24 @@
 });
 
 test("offset", () => {
-<<<<<<< HEAD
   const q = e.select(e.Hero, () => ({name: true}));
   const r1 = e.select(q, () => ({offset: 5}));
-  // expect(r1.__modifiers__.offset.__element__.__name__).toEqual("std::int64");
-=======
-  const q = e.select(e.Hero, {name: true});
-  const r1 = q.offset(5);
-  expect(r1.__modifier__!.expr.__element__.__name__).toEqual("std::int64");
->>>>>>> a1bcb686
+  expect(r1.__modifiers__.offset?.__element__.__name__).toEqual("std::int64");
 });
 
 test("infer cardinality - scalar filters", () => {
   const q = e.select(e.Hero);
-<<<<<<< HEAD
-  const q2 = e.select(q, (hero) => ({filter: e.eq(hero.name, e.str("asdf"))}));
-  const _f2: typeutil.assertEqual<
-    typeof q2["__cardinality__"],
-    Cardinality.AtMostOne
-  > = true;
+  const q2 = e.select(q, hero => ({filter: e.eq(hero.name, e.str("asdf"))}));
+  tc.assert<tc.IsExact<typeof q2["__cardinality__"], Cardinality.AtMostOne>>(
+    true
+  );
   expect(q2.__cardinality__).toEqual(Cardinality.AtMostOne);
 
   const u3 = e.uuid("asdf");
-  const q3 = e.select(q, (hero) => ({filter: e.eq(hero.id, u3)}));
-  const _f3: typeutil.assertEqual<
-    typeof q3["__cardinality__"],
-    Cardinality.AtMostOne
-  > = true;
-=======
-  q.$assertSingle();
-  const filter = e.eq(e.Hero.name, e.str("asdf"));
-
-  const q2 = q.filter(filter);
-  tc.assert<tc.IsExact<typeof q2["__cardinality__"], Cardinality.AtMostOne>>(
-    true
-  );
-  expect(q2.__cardinality__).toEqual(Cardinality.AtMostOne);
-
-  const u3 = e.uuid("asdf");
-  const q3 = q.filter(e.eq(e.Hero.id, u3));
+  const q3 = e.select(q, hero => ({filter: e.eq(hero.id, u3)}));
   tc.assert<tc.IsExact<typeof q3["__cardinality__"], Cardinality.AtMostOne>>(
     true
   );
->>>>>>> a1bcb686
   expect(q3.__cardinality__).toEqual(Cardinality.AtMostOne);
 
   const q4 = q2.secret_identity;
@@ -364,99 +275,51 @@
   );
   expect(q4.__cardinality__).toEqual(Cardinality.AtMostOne);
 
-<<<<<<< HEAD
-  const q5 = e.select(q, (hero) => ({
+  const q5 = e.select(q, hero => ({
     filter: e.eq(hero.secret_identity, e.str("asdf")),
   }));
-  const _f5: typeutil.assertEqual<
-    typeof q5["__cardinality__"],
-    Cardinality.Many
-  > = true;
-  expect(q5.__cardinality__).toEqual(Cardinality.Many);
-
-  const q6 = e.select(e.Villain.nemesis, (nemesis) => ({
-    filter: e.eq(nemesis.name, e.str("asdf")),
-  }));
-  const _f6: typeutil.assertEqual<
-    typeof q6["__cardinality__"],
-    Cardinality.AtMostOne
-  > = true;
-  expect(q6.__cardinality__).toEqual(Cardinality.AtMostOne);
-
-  const strs = e.set(e.str("asdf"), e.str("qwer"));
-  const q7 = e.select(e.Villain, (villain) => ({
-    filter: e.eq(villain.name, strs),
-  }));
-  const _f7: typeutil.assertEqual<
-    typeof q7["__cardinality__"],
-    Cardinality.Many
-  > = true;
-  expect(q7.__cardinality__).toEqual(Cardinality.Many);
-
-  const expr8 = e.select(e.Villain, () => ({id: true, name: true}));
-  const q8 = e.select(expr8, (villain) => ({
-    filter: e.eq(villain.name, e.str("asdf")),
-  }));
-  const _f8: typeutil.assertEqual<
-    typeof q8["__cardinality__"],
-    Cardinality.AtMostOne
-  > = true;
-  expect(q8.__cardinality__).toEqual(Cardinality.AtMostOne);
-
-  const expr9 = e.select(e.Villain, () => ({id: true, name: true}));
-  const q9 = e.select(expr9, (villain) => ({
-    filter: e.eq(villain.name, e.str("asdf")),
-  }));
-  const _f9: typeutil.assertEqual<
-    typeof q9["__cardinality__"],
-    Cardinality.AtMostOne
-  > = true;
-  expect(q9.__cardinality__).toEqual(Cardinality.AtMostOne);
-
-  const q10 = e.select(e.Villain, (villain) => ({
-    filter: e.eq(villain.name, e.set(e.str)),
-  }));
-  const _f10: typeutil.assertEqual<
-    typeof q10["__cardinality__"],
-    Cardinality.Empty
-  > = true;
-=======
-  const q5 = q.filter(e.eq(e.Hero.secret_identity, e.str("asdf")));
   tc.assert<tc.IsExact<typeof q5["__cardinality__"], Cardinality.Many>>(true);
   expect(q5.__cardinality__).toEqual(Cardinality.Many);
 
-  const q6 = e
-    .select(e.Villain.nemesis)
-    .filter(e.eq(e.Villain.nemesis.name, e.str("asdf")));
+  const q6 = e.select(e.Villain.nemesis, nemesis => ({
+    filter: e.eq(nemesis.name, e.str("asdf")),
+  }));
   tc.assert<tc.IsExact<typeof q6["__cardinality__"], Cardinality.AtMostOne>>(
     true
   );
   expect(q6.__cardinality__).toEqual(Cardinality.AtMostOne);
 
   const strs = e.set(e.str("asdf"), e.str("qwer"));
-  const q7 = e.select(e.Villain).filter(e.eq(e.Villain.name, strs));
+  const q7 = e.select(e.Villain, villain => ({
+    filter: e.eq(villain.name, strs),
+  }));
   tc.assert<tc.IsExact<typeof q7["__cardinality__"], Cardinality.Many>>(true);
   expect(q7.__cardinality__).toEqual(Cardinality.Many);
 
-  const expr8 = e.select(e.Villain, {id: true, name: true});
-  const q8 = e.select(expr8).filter(e.eq(expr8.name, e.str("asdf")));
+  const expr8 = e.select(e.Villain, () => ({id: true, name: true}));
+  const q8 = e.select(expr8, villain => ({
+    filter: e.eq(villain.name, e.str("asdf")),
+  }));
   tc.assert<tc.IsExact<typeof q8["__cardinality__"], Cardinality.AtMostOne>>(
     true
   );
   expect(q8.__cardinality__).toEqual(Cardinality.AtMostOne);
 
-  const expr9 = e.select(e.Villain, {id: true, name: true});
-  const q9 = e.select(expr9).filter(e.eq(e.Villain.name, e.str("asdf")));
+  const expr9 = e.select(e.Villain, () => ({id: true, name: true}));
+  const q9 = e.select(expr9, villain => ({
+    filter: e.eq(villain.name, e.str("asdf")),
+  }));
   tc.assert<tc.IsExact<typeof q9["__cardinality__"], Cardinality.AtMostOne>>(
     true
   );
   expect(q9.__cardinality__).toEqual(Cardinality.AtMostOne);
 
-  const q10 = e.select(e.Villain).filter(e.eq(e.Villain.name, e.set(e.str)));
+  const q10 = e.select(e.Villain, villain => ({
+    filter: e.eq(villain.name, e.set(e.str)),
+  }));
   tc.assert<tc.IsExact<typeof q10["__cardinality__"], Cardinality.Empty>>(
     true
   );
->>>>>>> a1bcb686
   expect(q10.__cardinality__).toEqual(Cardinality.Empty);
 
   // test cardinality inference on object equality
@@ -467,7 +330,7 @@
 test("infer cardinality - object type filters", () => {
   const oneHero = e.select(e.Hero, () => ({limit: 1}));
 
-  const singleHero = e.select(e.Hero, (hero) => ({
+  const singleHero = e.select(e.Hero, hero => ({
     filter: e.eq(hero, oneHero),
   }));
 
@@ -476,7 +339,7 @@
   expect(c1).toEqual(Cardinality.AtMostOne);
 
   const oneProfile = e.select(e.Hero, () => ({limit: 1}));
-  const singleMovie = e.select(e.Movie, (movie) => ({
+  const singleMovie = e.select(e.Movie, movie => ({
     filter: e.eq(movie.profile, oneProfile),
   }));
 
@@ -486,72 +349,19 @@
 
   // not a singleton
 
-<<<<<<< HEAD
-  const c3 = e.select(e.Villain, (villain) => ({
+  const c3 = e.select(e.Villain, villain => ({
     filter: e.eq(villain.nemesis, oneHero),
   })).__cardinality__;
-  const t3: typeutil.assertEqual<typeof c3, Cardinality.Many> = true;
-=======
-  const c3 = e
-    .select(e.Villain)
-    .filter(e.eq(e.Villain.nemesis, oneHero)).__cardinality__;
   tc.assert<tc.IsExact<typeof c3, Cardinality.Many>>(true);
->>>>>>> a1bcb686
   expect(c3).toEqual(Cardinality.Many);
 
   // not a singleton
-
-<<<<<<< HEAD
-  const c4 = e.select(e.Villain, (villain) => ({
+  // technically a bug, but for now this behavior is expected
+  const c4 = e.select(e.Villain, villain => ({
     filter: e.eq(villain, villain),
   })).__cardinality__;
-  const t4: typeutil.assertEqual<typeof c4, Cardinality.Many> = true;
-=======
-  const c4 = e
-    .select(e.Villain)
-    .filter(e.eq(e.Villain, e.Villain)).__cardinality__;
-  tc.assert<tc.IsExact<typeof c4, Cardinality.Many>>(true);
->>>>>>> a1bcb686
-  expect(c4).toEqual(Cardinality.Many);
-});
-
-test("nonchainable offset/limit", () => {
-<<<<<<< HEAD
-  const val0 = e.select(e.Hero, (hero) => ({order: hero.name}));
-  // type val0 = typeof val0;
-  // const f0: "filter" extends keyof val0 ? true : false = false;
-
-  // const val1 = e.select(e.str("asdf")).offset(e.int64(5));
-  // type val1 = typeof val1;
-  // const f1: "offset" extends keyof val1 ? true : false = false;
-
-  // const val2 = e.select(e.str("asdf")).limit(1);
-  // type val2 = typeof val2;
-  // const f2a: "limit" extends keyof val2 ? true : false = false;
-  // const f2b: "offset" extends keyof val2 ? true : false = false;
-  // const f2c: "filter" extends keyof val2 ? true : false = false;
-  // const f2d: "orderBy" extends keyof val2 ? true : false = false;
-
-  // const f3: val2 extends $expr_Select ? true : false = true;
-=======
-  const val0 = e.select(e.Hero).orderBy(e.Hero.name);
-  type val0 = typeof val0;
-  tc.assert<"filter" extends keyof val0 ? true : false>(false);
-
-  const val1 = e.select(e.str("asdf")).offset(e.int64(5));
-  type val1 = typeof val1;
-  tc.assert<"offset" extends keyof val1 ? true : false>(false);
-
-  const val2 = e.select(e.str("asdf")).limit(1);
-  type val2 = typeof val2;
-  tc.assert<tc.NotHas<keyof val2, "limit">>(true);
-  tc.assert<tc.NotHas<keyof val2, "offset">>(true);
-  tc.assert<tc.NotHas<keyof val2, "filter">>(true);
-  tc.assert<tc.NotHas<keyof val2, "orderBy">>(true);
-  tc.assert<tc.IsExact<typeof val2 extends $expr_Select ? true : false, true>>(
-    true
-  );
->>>>>>> a1bcb686
+  tc.assert<tc.IsExact<typeof c4, Cardinality.AtMostOne>>(true);
+  expect(c4).toEqual(Cardinality.AtMostOne);
 });
 
 test("fetch heroes", async () => {
@@ -559,17 +369,19 @@
   expect(result.length).toEqual(3);
   expect(result.every(h => typeof h.id === "string")).toEqual(true);
 });
+
 test("filter by id", async () => {
   const result = await e
-    .select(e.Hero, (hero) => ({
+    .select(e.Hero, hero => ({
       filter: e.eq(hero.id, e.uuid(data.spidey.id)),
     }))
     .query(pool);
 
   expect(result?.id).toEqual(data.spidey.id);
 });
+
 test("limit 1", async () => {
-  const query = e.select(e.Hero, (hero) => ({
+  const query = e.select(e.Hero, hero => ({
     order: hero.name,
     offset: 1,
     limit: 1,
@@ -579,7 +391,7 @@
 });
 
 test("limit 2", async () => {
-  const query = e.select(e.Hero, (hero) => ({
+  const query = e.select(e.Hero, hero => ({
     order: hero.name,
     offset: 1,
     limit: 2,
@@ -593,7 +405,7 @@
 test("shapes", async () => {
   const query = e.select(
     e
-      .select(e.Hero, (hero) => ({filter: e.eq(hero.name, e.str("Iron Man"))}))
+      .select(e.Hero, hero => ({filter: e.eq(hero.name, e.str("Iron Man"))}))
       .$assertSingle(),
     () => ({
       id: true,
@@ -609,23 +421,14 @@
 });
 
 test("computables", async () => {
-<<<<<<< HEAD
-  const query = e.select(e.Person.$is(e.Hero), (hero) => ({
+  const all_heroes = e.select(e.Hero, () => ({__type__: {name: true}}));
+  const query = e.select(e.Person.$is(e.Hero), hero => ({
     id: true,
     computable: e.int64(35),
-    all_heroes: e.select(e.Hero, () => ({__type__: {name: true}})),
+    all_heroes,
     order: hero.name,
     limit: 1,
   }));
-=======
-  const query = e
-    .select(e.Person.$is(e.Hero), {
-      id: true,
-      computable: e.int64(35),
-      all_heroes: (() => e.select(e.Hero, {__type__: {name: true}}))(),
-    })
-    .orderBy(e.Person.name)
-    .limit(1);
 
   type query = setToTsType<typeof query>;
   tc.assert<
@@ -638,7 +441,6 @@
       } | null
     >
   >(true);
->>>>>>> a1bcb686
   const results = await query.query(pool);
 
   expect(results?.id).toEqual(data.cap.id);
