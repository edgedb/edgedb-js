--- conflicted
+++ resolved
@@ -30,12 +30,8 @@
     "edgedb": "*",
     "next": "14.2.3",
     "react": "^18.3.1",
-<<<<<<< HEAD
-    "typescript": "^5.4.5",
+    "typescript": "^5.5.2",
     "@repo/tsconfig": "*"
-=======
-    "typescript": "^5.5.2"
->>>>>>> 40bb9d95
   },
   "peerDependencies": {
     "edgedb": "^1.3.6",
