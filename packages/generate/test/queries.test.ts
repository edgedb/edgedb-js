import assert from "node:assert/strict";
import type * as edgedb from "edgedb";
import * as tc from "conditional-type-checks";

<<<<<<< HEAD
import {
  getMoviesStarring,
  type GetMoviesStarringArgs,
  type GetMoviesStarringReturns,
} from "../dbschema/queries";
import { setupTests, teardownTests } from "./setupTeardown";
let client: edgedb.Client;
=======
import { getMoviesStarring } from "../dbschema/queries";
import { setupTests, teardownTests } from "./setupTeardown";
>>>>>>> c4dafa58

describe("queries", () => {
  let client: edgedb.Client;

  beforeAll(async () => {
    const setup = await setupTests();
    ({ client } = setup);
  });

  afterAll(async () => {
    await teardownTests(client);
  });

  test("basic select", async () => {
    const result = await getMoviesStarring(client, { name: "Iron Man" });

<<<<<<< HEAD
  expect(result.length).toEqual(2);

  tc.assert<
    tc.IsExact<
      GetMoviesStarringArgs,
      {
        name?: string | null;
      }
    >
  >(true);

  tc.assert<tc.IsExact<GetMoviesStarringReturns, result>>(true);
=======
    type result = typeof result;
    tc.assert<
      tc.IsExact<
        result,
        {
          id: string;
          title: string;
          release_year: number;
          characters: {
            name: string;
            height: string | null;
            "@character_name": string | null;
          }[];
          tuple: [number, string, bigint[]];
          version: {
            major: number;
            minor: number;
            stage: "dev" | "rc" | "beta" | "alpha" | "final";
            stage_no: number;
            local: string[];
          };
          range: edgedb.Range<number>;
          local_date: edgedb.LocalDate;
        }[]
      >
    >(true);

    assert.equal(result.length, 2);
  });
>>>>>>> c4dafa58
});<|MERGE_RESOLUTION|>--- conflicted
+++ resolved
@@ -2,18 +2,12 @@
 import type * as edgedb from "edgedb";
 import * as tc from "conditional-type-checks";
 
-<<<<<<< HEAD
 import {
   getMoviesStarring,
   type GetMoviesStarringArgs,
   type GetMoviesStarringReturns,
 } from "../dbschema/queries";
 import { setupTests, teardownTests } from "./setupTeardown";
-let client: edgedb.Client;
-=======
-import { getMoviesStarring } from "../dbschema/queries";
-import { setupTests, teardownTests } from "./setupTeardown";
->>>>>>> c4dafa58
 
 describe("queries", () => {
   let client: edgedb.Client;
@@ -30,20 +24,6 @@
   test("basic select", async () => {
     const result = await getMoviesStarring(client, { name: "Iron Man" });
 
-<<<<<<< HEAD
-  expect(result.length).toEqual(2);
-
-  tc.assert<
-    tc.IsExact<
-      GetMoviesStarringArgs,
-      {
-        name?: string | null;
-      }
-    >
-  >(true);
-
-  tc.assert<tc.IsExact<GetMoviesStarringReturns, result>>(true);
-=======
     type result = typeof result;
     tc.assert<
       tc.IsExact<
@@ -72,6 +52,16 @@
     >(true);
 
     assert.equal(result.length, 2);
+
+    tc.assert<
+      tc.IsExact<
+        GetMoviesStarringArgs,
+        {
+          name?: string | null;
+        }
+      >
+    >(true);
+
+    tc.assert<tc.IsExact<GetMoviesStarringReturns, result>>(true);
   });
->>>>>>> c4dafa58
 });