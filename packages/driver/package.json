{
  "name": "edgedb",
  "version": "1.2.1",
  "description": "The official Node.js client library for EdgeDB",
  "homepage": "https://edgedb.com/docs",
  "author": "EdgeDB <info@edgedb.com>",
  "engines": {
    "node": ">= 12.0.0"
  },
  "repository": {
    "type": "git",
    "url": "https://github.com/edgedb/edgedb-js.git"
  },
  "main": "./dist/index.node.js",
  "types": "./dist/index.node.d.ts",
  "license": "Apache-2.0",
  "sideEffects": false,
  "files": [
    "/dist"
  ],
  "browser": {
    "./dist/index.node.js": "./dist/index.browser.js"
  },
  "bin": {
    "edgeql-js": "./dist/cli.js"
  },
  "devDependencies": {
    "@js-temporal/polyfill": "^0.4.1",
    "@types/jest": "^29.5.1",
    "get-stdin": "^7.0.0",
    "globby": "^13.1.2",
    "jest": "29.5.0",
    "jest-environment-jsdom": "^29.5.0",
    "ts-jest": "29.1.0",
    "tsx": "3.12.6",
    "typescript": "^5.0"
  },
  "scripts": {
    "build": "echo 'Building edgedb-js...' && rm -rf dist && yarn build:cjs && yarn build:deno",
    "build:cjs": "tsc --project tsconfig.json",
    "build:deno": "deno run --unstable --allow-all ./buildDeno.ts",
<<<<<<< HEAD
    "test": "npx --node-options '--experimental-fetch' jest --detectOpenHandles",
=======
    "test": "npx --node-options='--experimental-fetch' jest --detectOpenHandles",
>>>>>>> 646f0f15
    "lint": "tslint 'packages/*/src/**/*.ts'",
    "format": "prettier --write 'src/**/*.ts' 'test/**/*.ts'",
    "gen-errors": "edb gen-errors-json --client | node genErrors.js",
    "watch": "nodemon -e js,ts,tsx --ignore dist -x ",
    "dev": "yarn tsc --project tsconfig.json --incremental && yarn build:deno"
  }
}<|MERGE_RESOLUTION|>--- conflicted
+++ resolved
@@ -39,11 +39,7 @@
     "build": "echo 'Building edgedb-js...' && rm -rf dist && yarn build:cjs && yarn build:deno",
     "build:cjs": "tsc --project tsconfig.json",
     "build:deno": "deno run --unstable --allow-all ./buildDeno.ts",
-<<<<<<< HEAD
-    "test": "npx --node-options '--experimental-fetch' jest --detectOpenHandles",
-=======
     "test": "npx --node-options='--experimental-fetch' jest --detectOpenHandles",
->>>>>>> 646f0f15
     "lint": "tslint 'packages/*/src/**/*.ts'",
     "format": "prettier --write 'src/**/*.ts' 'test/**/*.ts'",
     "gen-errors": "edb gen-errors-json --client | node genErrors.js",
