--- conflicted
+++ resolved
@@ -94,17 +94,7 @@
 
 async function whichEdgeDbCli() {
   debug("Checking if CLI is in PATH...");
-<<<<<<< HEAD
-  const locations = await which("edgedb", { nothrow: true, all: true });
-
-  if (locations == null) {
-    debug("  - No CLI found in PATH.");
-    return null;
-  }
-
-=======
   const locations = (await which("edgedb", { nothrow: true, all: true })) || [];
->>>>>>> c79b4554
   for (const location of locations) {
     const actualLocation = await fs.realpath(location);
     debug(
