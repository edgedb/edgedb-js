--- conflicted
+++ resolved
@@ -16,16 +16,10 @@
  * limitations under the License.
  */
 
+import * as errors from "../src/errors";
 import {Client} from "../src/index.node";
-import * as errors from "../src/errors";
-<<<<<<< HEAD
-import {getClient} from "./testbase";
-import {RetryOptions, defaultBackoff} from "../src/options";
-=======
-import {Connection} from "../src/ifaces";
 import {defaultBackoff, RetryOptions} from "../src/options";
 import {getClient} from "./testbase";
->>>>>>> 8173b77b
 
 class Barrier {
   _counter: number;
@@ -124,13 +118,8 @@
   let iterations = 0;
   let barrier = new Barrier(2);
 
-<<<<<<< HEAD
   async function transaction(client: Client): Promise<unknown> {
-    return await client.transaction(async (tx) => {
-=======
-  async function transaction(con: Connection): Promise<unknown> {
-    return await con.transaction(async tx => {
->>>>>>> 8173b77b
+    return await client.transaction(async tx => {
       iterations += 1;
 
       // This magic query makes the test more reliable for some
