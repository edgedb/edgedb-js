--- conflicted
+++ resolved
@@ -16,49 +16,29 @@
  * limitations under the License.
  */
 
-import {parseConnectArguments} from "../src/con_utils";
+import {EdgeDBDateTime} from "src/datatypes/datetime";
+import {parseConnectArguments} from "../src/conUtils";
 import {
+  Client,
+  DivisionByZeroError,
   Duration,
-  EdgeDBDateTime,
+  EdgeDBError,
+  Executor,
   LocalDate,
-  RelativeDuration,
-} from "../src/datatypes/datetime";
-import {Connection, Executor} from "../src/ifaces";
-import {
-  DivisionByZeroError,
-  EdgeDBError,
   LocalDateTime,
   MissingRequiredError,
   NamedTuple,
   NoDataError,
+  RelativeDuration,
   ResultCardinalityMismatchError,
   Set,
   Tuple,
   _CodecsRegistry,
   _introspect,
-<<<<<<< HEAD
   _RawBinaryConnection,
-  _CodecsRegistry,
-  _ReadBuffer,
-  ResultCardinalityMismatchError,
-  NoDataError,
-  Client,
-} from "../src/index.node";
-import {Executor} from "../src/ifaces";
-import {
-  LocalDate,
-  Duration,
-  RelativeDuration,
-  EdgeDBDateTime,
-} from "../src/datatypes/datetime";
-import {getClient, getConnectOptions, isDeno} from "./testbase";
-import {parseConnectArguments} from "../src/conUtils";
-=======
-  _RawConnection,
   _ReadBuffer,
 } from "../src/index.node";
 import {getClient, getConnectOptions, isDeno} from "./testbase";
->>>>>>> 8173b77b
 
 function setStringCodecs(codecs: string[], client: Client) {
   // @ts-ignore
